import {
    BrowserWindow,
    dialog,
    ipcMain,
    Tray,
    Notification,
    safeStorage,
    app,
} from 'electron';
import { createWindow } from './createWindow';
import { buildContextMenu } from './menu';
<<<<<<< HEAD
import { logErrorSentry } from './sentry';
import chokidar from 'chokidar';
=======
import { logErrorSentry } from '../services/sentry';
>>>>>>> 831047ec
import path from 'path';
import { getFilesFromDir } from '../services/fs';

export default function setupIpcComs(
    tray: Tray,
    mainWindow: BrowserWindow,
    watcher: chokidar.FSWatcher
): void {
    ipcMain.handle('select-dir', async () => {
        const result = await dialog.showOpenDialog({
            properties: ['openDirectory'],
        });
        let dir =
            result.filePaths &&
            result.filePaths.length > 0 &&
            result.filePaths[0];
        dir = dir?.split(path.sep)?.join(path.posix.sep);
        return dir;
    });

    ipcMain.on('update-tray', (_, args) => {
        tray.setContextMenu(buildContextMenu(mainWindow, args));
    });

    ipcMain.on('send-notification', (_, args) => {
        const notification = {
            title: 'ente',
            body: args,
        };
        new Notification(notification).show();
    });

    ipcMain.on('reload-window', () => {
        const secondWindow = createWindow();
        mainWindow.destroy();
        mainWindow = secondWindow;
    });

    ipcMain.handle('show-upload-files-dialog', async () => {
        const files = await dialog.showOpenDialog({
            properties: ['openFile', 'multiSelections'],
        });
        return files.filePaths;
    });

    ipcMain.handle('show-upload-zip-dialog', async () => {
        const files = await dialog.showOpenDialog({
            properties: ['openFile', 'multiSelections'],
            filters: [{ name: 'Zip File', extensions: ['zip'] }],
        });
        return files.filePaths;
    });

    ipcMain.handle('show-upload-dirs-dialog', async () => {
        const dir = await dialog.showOpenDialog({
            properties: ['openDirectory', 'multiSelections'],
        });

        let files: string[] = [];
        for (const dirPath of dir.filePaths) {
            files = files.concat(await getFilesFromDir(dirPath));
        }

        return files;
    });

    ipcMain.handle('add-watcher', async (_, args: { dir: string }) => {
        watcher.add(args.dir);
    });

    ipcMain.handle('remove-watcher', async (_, args: { dir: string }) => {
        watcher.unwatch(args.dir);
    });

    ipcMain.handle('log-error', (_, err, msg, info?) => {
        logErrorSentry(err, msg, info);
    });

    ipcMain.handle('safeStorage-encrypt', (_, message) => {
        return safeStorage.encryptString(message);
    });

    ipcMain.handle('safeStorage-decrypt', (_, message) => {
        return safeStorage.decryptString(message);
    });

    ipcMain.handle('get-path', (_, message) => {
        return app.getPath(message);
    });
}<|MERGE_RESOLUTION|>--- conflicted
+++ resolved
@@ -9,12 +9,8 @@
 } from 'electron';
 import { createWindow } from './createWindow';
 import { buildContextMenu } from './menu';
-<<<<<<< HEAD
-import { logErrorSentry } from './sentry';
+import { logErrorSentry } from '../services/sentry';
 import chokidar from 'chokidar';
-=======
-import { logErrorSentry } from '../services/sentry';
->>>>>>> 831047ec
 import path from 'path';
 import { getFilesFromDir } from '../services/fs';
 
