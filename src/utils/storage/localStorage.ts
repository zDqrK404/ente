--- conflicted
+++ resolved
@@ -16,11 +16,8 @@
     LIVE_PHOTO_INFO_SHOWN_COUNT = 'livePhotoInfoShownCount',
     FAILED_UPLOADS = 'failedUploads',
     LOGS = 'logs',
-<<<<<<< HEAD
     USER_DETAILS = 'userDetails',
-=======
     COLLECTION_SORT_BY = 'collectionSortBy',
->>>>>>> 6fa22a74
 }
 
 export const setData = (key: LS_KEYS, value: object) => {
