--- conflicted
+++ resolved
@@ -34,11 +34,8 @@
     INVALID_COLLECTION_OPERATION = 'invalid collection operation',
     WAIT_TIME_EXCEEDED = 'wait time exceeded',
     REQUEST_CANCELLED = 'request canceled',
-<<<<<<< HEAD
     NETWORK_ERROR = 'Network Error',
-=======
     REQUEST_FAILED = 'request failed',
->>>>>>> ca98fbbd
     TOKEN_EXPIRED = 'token expired',
     TOO_MANY_REQUESTS = 'too many requests',
     BAD_REQUEST = 'bad request',
@@ -63,7 +60,7 @@
             parsedMessage = CustomError.STORAGE_QUOTA_EXCEEDED;
             break;
         case ServerErrorCodes.SESSION_EXPIRED:
-            parsedMessage = CustomError.SESSION_EXPIRED_MESSAGE;
+            parsedMessage = CustomError.SESSION_EXPIRED;
             break;
         case ServerErrorCodes.FILE_TOO_LARGE:
             parsedMessage = CustomError.FILE_TOO_LARGE;
