import React, { useEffect, useState } from 'react';
import { Button, Form, Modal } from 'react-bootstrap';
import { createAlbum } from 'services/collectionService';
import UploadService from 'services/uploadService';
import { CollectionAndItsLatestFile } from 'services/collectionService'
import { getToken } from 'utils/common/key';

export default function CreateCollection(props) {

    const { acceptedFiles, setProgressView, progressBarProps, refetchData, modalView, closeModal, closeUploadModal, setErrorCode } = props;
    const [albumName, setAlbumName] = useState("");

    const handleChange = (event) => { setAlbumName(event.target.value); }

    useEffect(() => {
        if (acceptedFiles == null)
            return;
        let commonPathPrefix: string = (() => {
            const paths: string[] = acceptedFiles.map(files => files.path);
            paths.sort();
            let firstPath = paths[0], lastPath = paths[paths.length - 1], L = firstPath.length, i = 0;
            while (i < L && firstPath.charAt(i) === lastPath.charAt(i)) i++;
            return firstPath.substring(0, i);
        })();
        if (commonPathPrefix)
            commonPathPrefix = commonPathPrefix.substr(1, commonPathPrefix.lastIndexOf('/') - 1);
        setAlbumName(commonPathPrefix);
    }, [acceptedFiles]);
    const handleSubmit = async (event) => {
        try {
            const token = getToken();
            event.preventDefault();

            closeModal();
            closeUploadModal();

            const collection = await createAlbum(albumName);

<<<<<<< HEAD
            const collectionLatestFile: collectionLatestFile = { collection, file: null }
=======
        const collectionAndItsLatestFile: CollectionAndItsLatestFile = { collection, file: null }
>>>>>>> 5b17b2a3

            progressBarProps.setPercentComplete(0);
            setProgressView(true);

<<<<<<< HEAD
            await UploadService.uploadFiles(acceptedFiles, collectionLatestFile, token, progressBarProps);
            refetchData();

        }
        catch (err) {
            if (err.response)
                setErrorCode(err.response.status);
        }
        finally {
            setProgressView(false);
        }
=======
        await UploadService.uploadFiles(acceptedFiles, collectionAndItsLatestFile, token, progressBarProps);
        refetchData();
        setProgressView(false);
>>>>>>> 5b17b2a3
    }
    return (
        <Modal
            show={modalView}
            onHide={closeModal}
            centered
            backdrop="static"
        >
            <Modal.Header closeButton>
                <Modal.Title>
                    Create Collection
        </Modal.Title>
            </Modal.Header>
            <Modal.Body>
                <Form onSubmit={handleSubmit}>
                    <Form.Group controlId="formBasicEmail">
                        <Form.Label>Album Name:</Form.Label>
                        <Form.Control type="text" placeholder="Enter Album Name" value={albumName} onChange={handleChange} />
                    </Form.Group>
                    <Button variant="primary" type="submit" style={{ width: "100%" }}>
                        Submit
                     </Button>
                </Form>
            </Modal.Body>
        </Modal>
    );
}<|MERGE_RESOLUTION|>--- conflicted
+++ resolved
@@ -36,17 +36,12 @@
 
             const collection = await createAlbum(albumName);
 
-<<<<<<< HEAD
-            const collectionLatestFile: collectionLatestFile = { collection, file: null }
-=======
-        const collectionAndItsLatestFile: CollectionAndItsLatestFile = { collection, file: null }
->>>>>>> 5b17b2a3
+            const collectionAndItsLatestFile: CollectionAndItsLatestFile = { collection, file: null }
 
             progressBarProps.setPercentComplete(0);
             setProgressView(true);
 
-<<<<<<< HEAD
-            await UploadService.uploadFiles(acceptedFiles, collectionLatestFile, token, progressBarProps);
+            await UploadService.uploadFiles(acceptedFiles, collectionAndItsLatestFile, token, progressBarProps);
             refetchData();
 
         }
@@ -57,11 +52,6 @@
         finally {
             setProgressView(false);
         }
-=======
-        await UploadService.uploadFiles(acceptedFiles, collectionAndItsLatestFile, token, progressBarProps);
-        refetchData();
-        setProgressView(false);
->>>>>>> 5b17b2a3
     }
     return (
         <Modal
