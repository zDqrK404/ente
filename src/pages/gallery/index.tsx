import React, { createContext, useEffect, useRef, useState } from 'react';
import { useRouter } from 'next/router';
import { clearKeys, getKey, SESSION_KEYS } from 'utils/storage/sessionStorage';
import {
    File,
    getLocalFiles,
    deleteFiles,
    syncFiles,
} from 'services/fileService';
import styled from 'styled-components';
import LoadingBar from 'react-top-loading-bar';
import {
    Collection,
    syncCollections,
    CollectionAndItsLatestFile,
    getCollectionsAndTheirLatestFile,
    getFavItemIds,
    getLocalCollections,
    getNonEmptyCollections,
} from 'services/collectionService';
import constants from 'utils/strings/constants';
import billingService from 'services/billingService';
import { checkSubscriptionPurchase } from 'utils/billingUtil';

import FullScreenDropZone from 'components/FullScreenDropZone';
import Sidebar from 'components/Sidebar';
import { checkConnectivity } from 'utils/common';
import {
    isFirstLogin,
    justSignedUp,
    setIsFirstLogin,
    setJustSignedUp,
} from 'utils/storage';
import { isTokenValid, logoutUser } from 'services/userService';
import MessageDialog, { MessageAttributes } from 'components/MessageDialog';
import { useDropzone } from 'react-dropzone';
import EnteSpinner from 'components/EnteSpinner';
import { LoadingOverlay } from 'components/LoadingOverlay';
import PhotoFrame from 'components/PhotoFrame';
import { getSelectedFileIds } from 'utils/file';
import { addFilesToCollection } from 'utils/collection';
import { errorCodes } from 'utils/common/errorUtil';
import SearchBar, { DateValue } from 'components/SearchBar';
import { Bbox } from 'services/searchService';
import SelectedFileOptions from './components/SelectedFileOptions';
import CollectionSelector, {
    CollectionSelectorAttributes,
} from './components/CollectionSelector';
import CollectionNamer, {
    CollectionNamerAttributes,
} from './components/CollectionNamer';
import AlertBanner from './components/AlertBanner';
import UploadButton from './components/UploadButton';
import PlanSelector from './components/PlanSelector';
import Upload from './components/Upload';
import Collections from './components/Collections';

export enum FILE_TYPE {
    IMAGE,
    VIDEO,
    OTHERS,
}

export const DeadCenter = styled.div`
    flex: 1;
    display: flex;
    justify-content: center;
    align-items: center;
    color: #fff;
    text-align: center;
    flex-direction: column;
`;
const AlertContainer = styled.div`
    background-color: #111;
    padding: 5px 0;
    font-size: 14px;
    text-align: center;
`;

export type selectedState = {
    [k: number]: boolean;
    count: number;
};
export type SetFiles = React.Dispatch<React.SetStateAction<File[]>>;
export type SetCollections = React.Dispatch<React.SetStateAction<Collection[]>>;
export type SetLoading = React.Dispatch<React.SetStateAction<Boolean>>;
export type setSearchStats = React.Dispatch<React.SetStateAction<SearchStats>>;

export type Search = {
    date?: DateValue;
    location?: Bbox;
};
export interface SearchStats {
    resultCount: number;
    timeTaken: number;
}

type GalleryContextType = {
    thumbs: Map<number, string>;
    files: Map<number, string>;
}

const defaultGalleryContext: GalleryContextType = {
    thumbs: new Map(),
    files: new Map(),
};

export const GalleryContext = createContext<GalleryContextType>(defaultGalleryContext);

export default function Gallery() {
    const router = useRouter();
    const [collections, setCollections] = useState<Collection[]>([]);
    const [collectionsAndTheirLatestFile, setCollectionsAndTheirLatestFile] = useState<CollectionAndItsLatestFile[]>([]);
    const [files, setFiles] = useState<File[]>(null);
    const [favItemIds, setFavItemIds] = useState<Set<number>>();
    const [bannerMessage, setBannerMessage] = useState<string>(null);
    const [isFirstLoad, setIsFirstLoad] = useState(false);
    const [isFirstFetch, setIsFirstFetch] = useState(false);
    const [selected, setSelected] = useState<selectedState>({ count: 0 });
    const [dialogMessage, setDialogMessage] = useState<MessageAttributes>();
    const [dialogView, setDialogView] = useState(false);
    const [planModalView, setPlanModalView] = useState(false);
    const [loading, setLoading] = useState(false);
    const [collectionSelectorAttributes, setCollectionSelectorAttributes] = useState<CollectionSelectorAttributes>(null);
    const [collectionSelectorView, setCollectionSelectorView] = useState(false);
    const [collectionNamerAttributes, setCollectionNamerAttributes] = useState<CollectionNamerAttributes>(null);
    const [collectionNamerView, setCollectionNamerView] = useState(false);
    const [search, setSearch] = useState<Search>({
        date: null,
        location: null,
    });
    const [uploadInProgress, setUploadInProgress] = useState(false);
    const {
        getRootProps,
        getInputProps,
        open: openFileUploader,
        acceptedFiles,
    } = useDropzone({
        noClick: true,
        noKeyboard: true,
        accept: 'image/*, video/*, application/json, ',
        disabled: uploadInProgress,
    });

    const loadingBar = useRef(null);
    const [searchMode, setSearchMode] = useState(false);
    const [searchStats, setSearchStats] = useState(null);
    const [syncInProgress, setSyncInProgress] = useState(false);
    const [resync, setResync] = useState(false);
    const [deleted, setDeleted] = useState<number[]>([]);

    useEffect(() => {
        const key = getKey(SESSION_KEYS.ENCRYPTION_KEY);
        if (!key) {
            router.push('/');
            return;
        }
        const main = async () => {
            setIsFirstLoad(isFirstLogin());
            setIsFirstFetch(true);
            if (justSignedUp()) {
                setPlanModalView(true);
            }
            setIsFirstLogin(false);
            const files = await getLocalFiles();
            const collections = await getLocalCollections();
            const nonEmptyCollections = getNonEmptyCollections(
                collections,
                files,
            );
            const collectionsAndTheirLatestFile = await getCollectionsAndTheirLatestFile(
                nonEmptyCollections,
                files,
            );
            setFiles(files);
            setCollections(nonEmptyCollections);
            setCollectionsAndTheirLatestFile(collectionsAndTheirLatestFile);
            const favItemIds = await getFavItemIds(files);
            setFavItemIds(favItemIds);
            await checkSubscriptionPurchase(setDialogMessage, router);
            await syncWithRemote();
            setIsFirstLoad(false);
            setJustSignedUp(false);
            setIsFirstFetch(false);
        };
        main();
    }, []);

    useEffect(() => setDialogView(true), [dialogMessage]);
    useEffect(
        () => {
            if (collectionSelectorAttributes) {
                setCollectionSelectorView(true);
            }
        },
        [collectionSelectorAttributes],
    );
    useEffect(() => setCollectionNamerView(true), [collectionNamerAttributes]);

    const syncWithRemote = async () => {
        if (syncInProgress) {
            setResync(true);
            return;
        }
        setSyncInProgress(true);
        try {
            checkConnectivity();
            if (!(await isTokenValid())) {
                throw new Error(errorCodes.ERR_SESSION_EXPIRED);
            }
            loadingBar.current?.continuousStart();
            await billingService.updatePlans();
            await billingService.syncSubscription();
            const collections = await syncCollections();
            setCollections(collections);
            const { files } = await syncFiles(collections, setFiles);
            const nonEmptyCollections = getNonEmptyCollections(
                collections,
                files,
            );
            const collectionAndItsLatestFile = await getCollectionsAndTheirLatestFile(
                nonEmptyCollections,
                files,
            );
            const favItemIds = await getFavItemIds(files);
            setCollections(nonEmptyCollections);
            setCollectionsAndTheirLatestFile(collectionAndItsLatestFile);
            setFavItemIds(favItemIds);
        } catch (e) {
            switch (e.message) {
            case errorCodes.ERR_SESSION_EXPIRED:
                setBannerMessage(constants.SESSION_EXPIRED_MESSAGE);
                setDialogMessage({
                    title: constants.SESSION_EXPIRED,
                    content: constants.SESSION_EXPIRED_MESSAGE,
                    staticBackdrop: true,
                    proceed: {
                        text: constants.LOGIN,
                        action: logoutUser,
                        variant: 'success',
                    },
                    nonClosable: true,
                });
                break;
            case errorCodes.ERR_NO_INTERNET_CONNECTION:
                // setBannerMessage(constants.NO_INTERNET_CONNECTION);
                break;
            case errorCodes.ERR_KEY_MISSING:
                clearKeys();
                router.push('/credentials');
                break;
            }
        } finally {
            loadingBar.current?.complete();
        }
        setSyncInProgress(false);
        if (resync) {
            setResync(false);
            syncWithRemote();
        }
    };

    const clearSelection = function() {
        setSelected({ count: 0 });
    };

    const selectCollection = (id?: number) => {
        const href = `/gallery?collection=${id || ''}`;
        router.push(href, undefined, { shallow: true });
    };

    if (!files) {
        return <div />;
    }
    const addToCollectionHelper = (
        collectionName: string,
        collection: Collection,
    ) => {
        loadingBar.current?.continuousStart();
        addFilesToCollection(
            setCollectionSelectorView,
            selected,
            files,
            clearSelection,
            syncWithRemote,
            selectCollection,
            collectionName,
            collection,
        );
    };

    const showCreateCollectionModal = () => setCollectionNamerAttributes({
        title: constants.CREATE_COLLECTION,
        buttonText: constants.CREATE,
        autoFilledName: '',
        callback: (collectionName) => addToCollectionHelper(collectionName, null),
    });

    const deleteFileHelper = async () => {
        loadingBar.current?.continuousStart();
        try {
<<<<<<< HEAD
            const fileIds = getSelectedFileIds(selected);
            await deleteFiles(
                fileIds,
                clearSelection,
                syncWithRemote,
            );
            setDeleted([...deleted, ...fileIds]);
=======
            await deleteFiles(
                getSelectedFileIds(selected),
                clearSelection,
                syncWithRemote,

            );
>>>>>>> 68976573
        } catch (e) {
            loadingBar.current.complete();
            switch (e.status?.toString()) {
            case errorCodes.ERR_FORBIDDEN:
                setDialogMessage({
                    title: constants.ERROR,
                    staticBackdrop: true,
                    close: { variant: 'danger' },
                    content: constants.NOT_FILE_OWNER,
                });
                loadingBar.current.complete();
                return;
            }
            setDialogMessage({
                title: constants.ERROR,
                staticBackdrop: true,
                close: { variant: 'danger' },
                content: constants.UNKNOWN_ERROR,
            });
        }
<<<<<<< HEAD
=======
    };
    const updateFiles = (files: File[]) => {
        setFiles(files);
        setSinceTime(new Date().getTime());
        selectCollection(null);
>>>>>>> 68976573
    };

    const updateSearch = (search: Search) => {
        setSearch(search);
        setSearchStats(null);
    };
    return (
<<<<<<< HEAD
        <GalleryContext.Provider value={defaultGalleryContext}>
            <FullScreenDropZone
                getRootProps={getRootProps}
                getInputProps={getInputProps}
                showCollectionSelector={setCollectionSelectorView.bind(null, true)}
            >
                {loading && (
                    <LoadingOverlay>
                        <EnteSpinner />
                    </LoadingOverlay>
                )}
                <LoadingBar color="#2dc262" ref={loadingBar} />
                {isFirstLoad && (
                    <AlertContainer>
                        {constants.INITIAL_LOAD_DELAY_WARNING}
                    </AlertContainer>
                )}
                <PlanSelector
                    modalView={planModalView}
                    closeModal={() => setPlanModalView(false)}
                    setDialogMessage={setDialogMessage}
                    setLoading={setLoading}
                />
                <AlertBanner bannerMessage={bannerMessage} />
                <MessageDialog
                    size="lg"
                    show={dialogView}
                    onHide={() => setDialogView(false)}
                    attributes={dialogMessage}
                />
                <SearchBar
                    isOpen={searchMode}
                    setOpen={setSearchMode}
                    loadingBar={loadingBar}
                    isFirstFetch={isFirstFetch}
                    setCollections={setCollections}
                    setSearch={updateSearch}
                    files={files}
                    searchStats={searchStats}
                />
                <Collections
                    collections={collections}
                    searchMode={searchMode}
                    selected={Number(router.query.collection)}
                    selectCollection={selectCollection}
                    syncWithRemote={syncWithRemote}
=======
        <FullScreenDropZone
            getRootProps={getRootProps}
            getInputProps={getInputProps}
            showCollectionSelector={setCollectionSelectorView.bind(null, true)}
        >
            {loading && (
                <LoadingOverlay>
                    <EnteSpinner />
                </LoadingOverlay>
            )}
            <LoadingBar color="#2dc262" ref={loadingBar} />
            {isFirstLoad && (
                <AlertContainer>
                    {constants.INITIAL_LOAD_DELAY_WARNING}
                </AlertContainer>
            )}
            <PlanSelector
                modalView={planModalView}
                closeModal={() => setPlanModalView(false)}
                setDialogMessage={setDialogMessage}
                setLoading={setLoading}
            />
            <AlertBanner bannerMessage={bannerMessage} />
            <MessageDialog
                size={'lg'}
                show={dialogView}
                onHide={() => setDialogView(false)}
                attributes={dialogMessage}
            />
            <SearchBar
                isOpen={searchMode}
                setOpen={setSearchMode}
                loadingBar={loadingBar}
                isFirstFetch={isFirstFetch}
                setCollections={setCollections}
                setSearch={updateSearch}
                files={files}
                searchStats={searchStats}
            />
            <Collections
                collections={collections}
                searchMode={searchMode}
                selected={Number(router.query.collection)}
                selectCollection={selectCollection}
                syncWithRemote={syncWithRemote}
                setDialogMessage={setDialogMessage}
                setCollectionNamerAttributes={setCollectionNamerAttributes}
                startLoadingBar={loadingBar.current?.continuousStart}
            />
            <CollectionNamer
                show={collectionNamerView}
                onHide={setCollectionNamerView.bind(null, false)}
                attributes={collectionNamerAttributes}
            />
            <CollectionSelector
                show={collectionSelectorView}
                onHide={setCollectionSelectorView.bind(null, false)}
                collectionsAndTheirLatestFile={collectionsAndTheirLatestFile}
                directlyShowNextModal={
                    collectionsAndTheirLatestFile?.length === 0
                }
                attributes={collectionSelectorAttributes}
                setLoading={setLoading}
            />
            <Upload
                syncWithRemote={syncWithRemote}
                setBannerMessage={setBannerMessage}
                acceptedFiles={acceptedFiles}
                existingFiles={files}
                setCollectionSelectorAttributes={
                    setCollectionSelectorAttributes
                }
                closeCollectionSelector={setCollectionSelectorView.bind(
                    null,
                    false
                )}
                setLoading={setLoading}
                setCollectionNamerAttributes={setCollectionNamerAttributes}
                setDialogMessage={setDialogMessage}
                setUploadInProgress={setUploadInProgress}
            />
            <Sidebar
                files={files}
                collections={collections}
                setDialogMessage={setDialogMessage}
                showPlanSelectorModal={() => setPlanModalView(true)}
            />
            <UploadButton openFileUploader={openFileUploader} isFirstFetch={isFirstFetch}/>
            <PhotoFrame
                files={files}
                setFiles={setFiles}
                syncWithRemote={syncWithRemote}
                favItemIds={favItemIds}
                sinceTime={sinceTime}
                setSelected={setSelected}
                selected={selected}
                isFirstLoad={isFirstLoad}
                openFileUploader={openFileUploader}
                loadingBar={loadingBar}
                searchMode={searchMode}
                search={search}
                setSearchStats={setSearchStats}
                setDialogMessage={setDialogMessage}
            />
            {selected.count > 0 && (
                <SelectedFileOptions
                    addToCollectionHelper={addToCollectionHelper}
                    showCreateCollectionModal={showCreateCollectionModal}
>>>>>>> 68976573
                    setDialogMessage={setDialogMessage}
                    setCollectionNamerAttributes={setCollectionNamerAttributes}
                    startLoadingBar={loadingBar.current?.continuousStart}
                />
                <CollectionNamer
                    show={collectionNamerView}
                    onHide={setCollectionNamerView.bind(null, false)}
                    attributes={collectionNamerAttributes}
                />
                <CollectionSelector
                    show={collectionSelectorView}
                    onHide={setCollectionSelectorView.bind(null, false)}
                    setLoading={setLoading}
                    collectionsAndTheirLatestFile={collectionsAndTheirLatestFile}
                    directlyShowNextModal={
                        collectionsAndTheirLatestFile?.length === 0
                    }
                    attributes={collectionSelectorAttributes}
                />
                <Upload
                    syncWithRemote={syncWithRemote}
                    setBannerMessage={setBannerMessage}
                    acceptedFiles={acceptedFiles}
                    existingFiles={files}
                    setCollectionSelectorAttributes={
                        setCollectionSelectorAttributes
                    }
                    closeCollectionSelector={setCollectionSelectorView.bind(
                        null,
                        false,
                    )}
                    setLoading={setLoading}
                    setCollectionNamerAttributes={setCollectionNamerAttributes}
                    setDialogMessage={setDialogMessage}
                    setUploadInProgress={setUploadInProgress}
                />
                <Sidebar
                    files={files}
                    collections={collections}
                    setDialogMessage={setDialogMessage}
                    showPlanSelectorModal={() => setPlanModalView(true)}
                />
                <UploadButton isFirstFetch={isFirstFetch} openFileUploader={openFileUploader} />
                <PhotoFrame
                    files={files}
                    setFiles={setFiles}
                    syncWithRemote={syncWithRemote}
                    favItemIds={favItemIds}
                    setSelected={setSelected}
                    selected={selected}
                    isFirstLoad={isFirstLoad}
                    openFileUploader={openFileUploader}
                    loadingBar={loadingBar}
                    searchMode={searchMode}
                    search={search}
                    setSearchStats={setSearchStats}
                    deleted={deleted}
                />
                {selected.count > 0 && (
                    <SelectedFileOptions
                        addToCollectionHelper={addToCollectionHelper}
                        showCreateCollectionModal={showCreateCollectionModal}
                        setDialogMessage={setDialogMessage}
                        setCollectionSelectorAttributes={
                            setCollectionSelectorAttributes
                        }
                        deleteFileHelper={deleteFileHelper}
                    />
                )}
            </FullScreenDropZone>
        </GalleryContext.Provider>
    );
}<|MERGE_RESOLUTION|>--- conflicted
+++ resolved
@@ -299,7 +299,6 @@
     const deleteFileHelper = async () => {
         loadingBar.current?.continuousStart();
         try {
-<<<<<<< HEAD
             const fileIds = getSelectedFileIds(selected);
             await deleteFiles(
                 fileIds,
@@ -307,14 +306,6 @@
                 syncWithRemote,
             );
             setDeleted([...deleted, ...fileIds]);
-=======
-            await deleteFiles(
-                getSelectedFileIds(selected),
-                clearSelection,
-                syncWithRemote,
-
-            );
->>>>>>> 68976573
         } catch (e) {
             loadingBar.current.complete();
             switch (e.status?.toString()) {
@@ -335,14 +326,6 @@
                 content: constants.UNKNOWN_ERROR,
             });
         }
-<<<<<<< HEAD
-=======
-    };
-    const updateFiles = (files: File[]) => {
-        setFiles(files);
-        setSinceTime(new Date().getTime());
-        selectCollection(null);
->>>>>>> 68976573
     };
 
     const updateSearch = (search: Search) => {
@@ -350,7 +333,6 @@
         setSearchStats(null);
     };
     return (
-<<<<<<< HEAD
         <GalleryContext.Provider value={defaultGalleryContext}>
             <FullScreenDropZone
                 getRootProps={getRootProps}
@@ -397,116 +379,6 @@
                     selected={Number(router.query.collection)}
                     selectCollection={selectCollection}
                     syncWithRemote={syncWithRemote}
-=======
-        <FullScreenDropZone
-            getRootProps={getRootProps}
-            getInputProps={getInputProps}
-            showCollectionSelector={setCollectionSelectorView.bind(null, true)}
-        >
-            {loading && (
-                <LoadingOverlay>
-                    <EnteSpinner />
-                </LoadingOverlay>
-            )}
-            <LoadingBar color="#2dc262" ref={loadingBar} />
-            {isFirstLoad && (
-                <AlertContainer>
-                    {constants.INITIAL_LOAD_DELAY_WARNING}
-                </AlertContainer>
-            )}
-            <PlanSelector
-                modalView={planModalView}
-                closeModal={() => setPlanModalView(false)}
-                setDialogMessage={setDialogMessage}
-                setLoading={setLoading}
-            />
-            <AlertBanner bannerMessage={bannerMessage} />
-            <MessageDialog
-                size={'lg'}
-                show={dialogView}
-                onHide={() => setDialogView(false)}
-                attributes={dialogMessage}
-            />
-            <SearchBar
-                isOpen={searchMode}
-                setOpen={setSearchMode}
-                loadingBar={loadingBar}
-                isFirstFetch={isFirstFetch}
-                setCollections={setCollections}
-                setSearch={updateSearch}
-                files={files}
-                searchStats={searchStats}
-            />
-            <Collections
-                collections={collections}
-                searchMode={searchMode}
-                selected={Number(router.query.collection)}
-                selectCollection={selectCollection}
-                syncWithRemote={syncWithRemote}
-                setDialogMessage={setDialogMessage}
-                setCollectionNamerAttributes={setCollectionNamerAttributes}
-                startLoadingBar={loadingBar.current?.continuousStart}
-            />
-            <CollectionNamer
-                show={collectionNamerView}
-                onHide={setCollectionNamerView.bind(null, false)}
-                attributes={collectionNamerAttributes}
-            />
-            <CollectionSelector
-                show={collectionSelectorView}
-                onHide={setCollectionSelectorView.bind(null, false)}
-                collectionsAndTheirLatestFile={collectionsAndTheirLatestFile}
-                directlyShowNextModal={
-                    collectionsAndTheirLatestFile?.length === 0
-                }
-                attributes={collectionSelectorAttributes}
-                setLoading={setLoading}
-            />
-            <Upload
-                syncWithRemote={syncWithRemote}
-                setBannerMessage={setBannerMessage}
-                acceptedFiles={acceptedFiles}
-                existingFiles={files}
-                setCollectionSelectorAttributes={
-                    setCollectionSelectorAttributes
-                }
-                closeCollectionSelector={setCollectionSelectorView.bind(
-                    null,
-                    false
-                )}
-                setLoading={setLoading}
-                setCollectionNamerAttributes={setCollectionNamerAttributes}
-                setDialogMessage={setDialogMessage}
-                setUploadInProgress={setUploadInProgress}
-            />
-            <Sidebar
-                files={files}
-                collections={collections}
-                setDialogMessage={setDialogMessage}
-                showPlanSelectorModal={() => setPlanModalView(true)}
-            />
-            <UploadButton openFileUploader={openFileUploader} isFirstFetch={isFirstFetch}/>
-            <PhotoFrame
-                files={files}
-                setFiles={setFiles}
-                syncWithRemote={syncWithRemote}
-                favItemIds={favItemIds}
-                sinceTime={sinceTime}
-                setSelected={setSelected}
-                selected={selected}
-                isFirstLoad={isFirstLoad}
-                openFileUploader={openFileUploader}
-                loadingBar={loadingBar}
-                searchMode={searchMode}
-                search={search}
-                setSearchStats={setSearchStats}
-                setDialogMessage={setDialogMessage}
-            />
-            {selected.count > 0 && (
-                <SelectedFileOptions
-                    addToCollectionHelper={addToCollectionHelper}
-                    showCreateCollectionModal={showCreateCollectionModal}
->>>>>>> 68976573
                     setDialogMessage={setDialogMessage}
                     setCollectionNamerAttributes={setCollectionNamerAttributes}
                     startLoadingBar={loadingBar.current?.continuousStart}
@@ -564,6 +436,7 @@
                     search={search}
                     setSearchStats={setSearchStats}
                     deleted={deleted}
+                    setDialogMessage={setDialogMessage}
                 />
                 {selected.count > 0 && (
                     <SelectedFileOptions
