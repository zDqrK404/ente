import React, { useContext, useEffect, useState } from 'react';

import constants from 'utils/strings/constants';
import { clearData, getData, LS_KEYS } from 'utils/storage/localStorage';
import { useRouter } from 'next/router';
import { PAGES } from 'constants/pages';
import { SESSION_KEYS, getKey } from 'utils/storage/sessionStorage';
import {
    decryptAndStoreToken,
    generateAndSaveIntermediateKeyAttributes,
    saveKeyInSessionStore,
} from 'utils/crypto';
import { logoutUser } from 'services/userService';
import { isFirstLogin } from 'utils/storage';
import { AppContext } from 'pages/_app';
import { logError } from 'utils/sentry';
import { eventBus, Events } from 'services/events';
import { KeyAttributes, User } from 'types/user';
import FormContainer from 'components/Form/FormContainer';
import FormPaper from 'components/Form/FormPaper';
import FormPaperTitle from 'components/Form/FormPaper/Title';
import FormPaperFooter from 'components/Form/FormPaper/Footer';
import LinkButton from 'components/pages/gallery/LinkButton';
import isElectron from 'is-electron';
import safeStorageService from 'services/electron/safeStorage';
import VerticallyCentered from 'components/Container';
import EnteSpinner from 'components/EnteSpinner';
import VerifyMasterPasswordForm, {
    VerifyMasterPasswordFormProps,
} from 'components/VerifyMasterPasswordForm';

export default function Credentials() {
    const router = useRouter();
    const [keyAttributes, setKeyAttributes] = useState<KeyAttributes>();
    const appContext = useContext(AppContext);
    const [user, setUser] = useState<User>();

    useEffect(() => {
        router.prefetch(PAGES.GALLERY);
        const main = async () => {
            const user = getData(LS_KEYS.USER);
            setUser(user);
            const keyAttributes = getData(LS_KEYS.KEY_ATTRIBUTES);
            let key = getKey(SESSION_KEYS.ENCRYPTION_KEY);
            if (!key && isElectron()) {
                key = await safeStorageService.getEncryptionKey();
                if (key) {
                    await saveKeyInSessionStore(
                        SESSION_KEYS.ENCRYPTION_KEY,
                        key,
                        true
                    );
                }
            }
            if (
                (!user?.token && !user?.encryptedToken) ||
                (keyAttributes && !keyAttributes.memLimit)
            ) {
                clearData();
                router.push(PAGES.ROOT);
            } else if (!keyAttributes) {
                router.push(PAGES.GENERATE);
            } else if (key) {
                router.push(PAGES.GALLERY);
            } else {
                setKeyAttributes(keyAttributes);
            }
        };
        main();
        appContext.showNavBar(true);
    }, []);

    const useMasterPassword: VerifyMasterPasswordFormProps['callback'] = async (
        key,
        passphrase
    ) => {
        try {
            if (isFirstLogin()) {
                await generateAndSaveIntermediateKeyAttributes(
                    passphrase,
                    keyAttributes,
                    key
                );
<<<<<<< HEAD
            } catch (e) {
                logError(e, 'failed to derive key');
                throw Error(CustomError.WEAK_DEVICE);
            }
            try {
                const key: string = await cryptoWorker.decryptB64(
                    keyAttributes.encryptedKey,
                    keyAttributes.keyDecryptionNonce,
                    kek
                );

                if (isFirstLogin()) {
                    await generateAndSaveIntermediateKeyAttributes(
                        passphrase,
                        keyAttributes,
                        key
                    );
                    // TODO: not required after reseting appContext on first login
                    appContext.updateMlSearchEnabled(false);
                }
                await saveKeyInSessionStore(SESSION_KEYS.ENCRYPTION_KEY, key);
                await decryptAndStoreToken(key);
                const redirectURL = appContext.redirectURL;
                appContext.setRedirectURL(null);
                router.push(redirectURL ?? PAGES.GALLERY);

                try {
                    eventBus.emit(Events.LOGIN);
                } catch (e) {
                    logError(e, 'Error in login handlers');
                }
            } catch (e) {
                logError(e, 'user entered a wrong password');
                throw Error(CustomError.INCORRECT_PASSWORD);
=======
>>>>>>> fbd31b0e
            }
            await saveKeyInSessionStore(SESSION_KEYS.ENCRYPTION_KEY, key);
            await decryptAndStoreToken(key);
            const redirectURL = appContext.redirectURL;
            appContext.setRedirectURL(null);
            router.push(redirectURL ?? PAGES.GALLERY);
        } catch (e) {
            logError(e, 'useMasterPassword failed');
        }
    };

    const redirectToRecoverPage = () => router.push(PAGES.RECOVER);

    if (!keyAttributes) {
        return (
            <VerticallyCentered>
                <EnteSpinner />
            </VerticallyCentered>
        );
    }

    return (
        <FormContainer>
            <FormPaper style={{ minWidth: '320px' }}>
                <FormPaperTitle>{constants.PASSWORD}</FormPaperTitle>

                <VerifyMasterPasswordForm
                    buttonText={constants.VERIFY_PASSPHRASE}
                    callback={useMasterPassword}
                    user={user}
                    keyAttributes={keyAttributes}
                />
                <FormPaperFooter style={{ justifyContent: 'space-between' }}>
                    <LinkButton onClick={redirectToRecoverPage}>
                        {constants.FORGOT_PASSWORD}
                    </LinkButton>
                    <LinkButton onClick={logoutUser}>
                        {constants.CHANGE_EMAIL}
                    </LinkButton>
                </FormPaperFooter>
            </FormPaper>
        </FormContainer>
    );
}<|MERGE_RESOLUTION|>--- conflicted
+++ resolved
@@ -81,43 +81,13 @@
                     keyAttributes,
                     key
                 );
-<<<<<<< HEAD
-            } catch (e) {
-                logError(e, 'failed to derive key');
-                throw Error(CustomError.WEAK_DEVICE);
+                // TODO: not required after reseting appContext on first login
+                appContext.updateMlSearchEnabled(false);
             }
             try {
-                const key: string = await cryptoWorker.decryptB64(
-                    keyAttributes.encryptedKey,
-                    keyAttributes.keyDecryptionNonce,
-                    kek
-                );
-
-                if (isFirstLogin()) {
-                    await generateAndSaveIntermediateKeyAttributes(
-                        passphrase,
-                        keyAttributes,
-                        key
-                    );
-                    // TODO: not required after reseting appContext on first login
-                    appContext.updateMlSearchEnabled(false);
-                }
-                await saveKeyInSessionStore(SESSION_KEYS.ENCRYPTION_KEY, key);
-                await decryptAndStoreToken(key);
-                const redirectURL = appContext.redirectURL;
-                appContext.setRedirectURL(null);
-                router.push(redirectURL ?? PAGES.GALLERY);
-
-                try {
-                    eventBus.emit(Events.LOGIN);
-                } catch (e) {
-                    logError(e, 'Error in login handlers');
-                }
+                eventBus.emit(Events.LOGIN);
             } catch (e) {
-                logError(e, 'user entered a wrong password');
-                throw Error(CustomError.INCORRECT_PASSWORD);
-=======
->>>>>>> fbd31b0e
+                logError(e, 'Error in login handlers');
             }
             await saveKeyInSessionStore(SESSION_KEYS.ENCRYPTION_KEY, key);
             await decryptAndStoreToken(key);
