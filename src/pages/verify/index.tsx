import React, { useState, useEffect } from 'react';
import Container from 'components/Container';
import Card from 'react-bootstrap/Card';
import Form from 'react-bootstrap/Form';
import Button from 'react-bootstrap/Button';
import constants from 'utils/strings/constants';
import styled from 'styled-components';
import { LS_KEYS, getData, setData } from 'utils/storage/localStorage';
import { useRouter } from 'next/router';
import { Formik, FormikHelpers } from 'formik';
import * as Yup from 'yup';
import {
    verifyOtt,
    getOtt,
    logoutUser,
    clearFiles,
    isTokenValid,
} from 'services/userService';
import { setIsFirstLogin } from 'utils/storage';
import SubmitButton from 'components/SubmitButton';

const Image = styled.img`
    width: 350px;
    margin-bottom: 20px;
    max-width: 100%;
`;

interface formValues {
    ott: string;
}

export default function Verify() {
    const [email, setEmail] = useState('');
    const [loading, setLoading] = useState(false);
    const [resend, setResend] = useState(0);
    const router = useRouter();

    useEffect(() => {
        const main = async () => {
            router.prefetch('/credentials');
            router.prefetch('/generate');
            const user = getData(LS_KEYS.USER);
            if (!user?.email) {
                router.push('/');
            } else if (user.token) {
                if (await isTokenValid()) {
                    router.push('/credentials');
                } else {
                    logoutUser();
                }
            } else {
                setEmail(user.email);
            }
        };
        main();
    }, []);

    const onSubmit = async (
        { ott }: formValues,
        { setFieldError }: FormikHelpers<formValues>
    ) => {
        try {
            setLoading(true);
            const resp = await verifyOtt(email, ott);
            setData(LS_KEYS.USER, {
                ...getData(LS_KEYS.USER),
                email,
                token: resp.data.token,
                id: resp.data.id,
            });
            const { subscription, keyAttributes } = resp.data;
            keyAttributes && setData(LS_KEYS.KEY_ATTRIBUTES, keyAttributes);
            subscription && setData(LS_KEYS.SUBSCRIPTION, subscription);
            clearFiles();
            setIsFirstLogin(true);
            if (resp.data.keyAttributes?.encryptedKey) {
                router.push('/credentials');
            } else {
                router.push('/generate');
            }
        } catch (e) {
            if (e?.status === 401) {
                setFieldError('ott', constants.INVALID_CODE);
            } else {
                setFieldError('ott', `${constants.UNKNOWN_ERROR} ${e.message}`);
            }
        }
        setLoading(false);
    };

    const resendEmail = async () => {
        setResend(1);
        const resp = await getOtt(email);
        setResend(2);
        setTimeout(() => setResend(0), 3000);
    };

    if (!email) {
        return null;
    }

    return (
        <Container>
            <Card style={{ minWidth: '300px' }} className="text-center">
                <Card.Body>
                    <Card.Title
                        style={{ fontWeight: 'bold', marginBottom: '24px' }}
                    >
                        {constants.VERIFY_EMAIL}
                    </Card.Title>
                    {constants.EMAIL_SENT({ email })}
                    {constants.CHECK_INBOX}
                    <br />
                    <br />
                    <Formik<formValues>
                        initialValues={{ ott: '' }}
                        validationSchema={Yup.object().shape({
                            ott: Yup.string().required(constants.REQUIRED),
                        })}
                        onSubmit={onSubmit}
                    >
                        {({
                            values,
                            touched,
                            errors,
                            handleChange,
                            handleBlur,
                            handleSubmit,
                        }) => (
                            <Form noValidate onSubmit={handleSubmit}>
                                <Form.Group>
                                    <Form.Control
                                        className="text-center"
                                        type="text"
                                        value={values.ott}
                                        onChange={handleChange('ott')}
                                        onBlur={handleBlur('ott')}
                                        isInvalid={Boolean(
                                            touched.ott && errors.ott
                                        )}
                                        placeholder={constants.ENTER_OTT}
                                        disabled={loading}
                                        autoFocus={true}
                                    />
                                    <Form.Control.Feedback type="invalid">
                                        {errors.ott}
                                    </Form.Control.Feedback>
                                </Form.Group>
<<<<<<< HEAD
                                <Button
                                    variant="success"
                                    type="submit"
                                    block
                                    disabled={loading}
                                >
                                    {constants.VERIFY}
                                </Button>
=======
                                <SubmitButton
                                    buttonText={constants.VERIFY}
                                    loading={loading}
                                />
>>>>>>> 337c3a52
                                <br />
                                {resend === 0 && (
                                    <a href="#" onClick={resendEmail}>
                                        {constants.RESEND_MAIL}
                                    </a>
                                )}
                                {resend === 1 && (
                                    <span>{constants.SENDING}</span>
                                )}
                                {resend === 2 && <span>{constants.SENT}</span>}
                                <br />
                                <br />
                                <div>
                                    <a href="#" onClick={logoutUser}>
                                        {constants.CHANGE_EMAIL}
                                    </a>
                                </div>
                            </Form>
                        )}
                    </Formik>
                </Card.Body>
            </Card>
        </Container>
    );
}<|MERGE_RESOLUTION|>--- conflicted
+++ resolved
@@ -146,21 +146,10 @@
                                         {errors.ott}
                                     </Form.Control.Feedback>
                                 </Form.Group>
-<<<<<<< HEAD
-                                <Button
-                                    variant="success"
-                                    type="submit"
-                                    block
-                                    disabled={loading}
-                                >
-                                    {constants.VERIFY}
-                                </Button>
-=======
                                 <SubmitButton
                                     buttonText={constants.VERIFY}
                                     loading={loading}
                                 />
->>>>>>> 337c3a52
                                 <br />
                                 {resend === 0 && (
                                     <a href="#" onClick={resendEmail}>
