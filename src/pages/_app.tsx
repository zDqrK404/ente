--- conflicted
+++ resolved
@@ -205,16 +205,8 @@
 sentryInit();
 export default function App({ Component, pageProps, err }) {
     const router = useRouter();
-    const [user, setUser] = useState();
     const [loading, setLoading] = useState(false);
-    const [navbarIconView, setNavbarIconView] = useState(false);
-<<<<<<< HEAD
-    const [uploadModalView, setUploadModalView] = useState(false);
-    const [planModalView, setPlanModalView] = useState(false);
-    const [bannerMessage, setBannerMessage] = useState<BannerMessage>(null);
-=======
     const [collectionSelectorView, setCollectionSelectorView] = useState(false);
->>>>>>> 4f5f0fe3
 
     function closeCollectionSelector() {
         setCollectionSelectorView(false);
@@ -224,8 +216,6 @@
     }
 
     useEffect(() => {
-        const user = getData(LS_KEYS.USER);
-        setUser(user);
         console.log(
             `%c${constants.CONSOLE_WARNING_STOP}`,
             'color: red; font-size: 52px;'
@@ -239,8 +229,6 @@
         });
 
         router.events.on('routeChangeComplete', () => {
-            const user = getData(LS_KEYS.USER);
-            setUser(user);
             setLoading(false);
         });
     }, []);
@@ -262,17 +250,6 @@
                 <script async src={`https://sa.ente.io/latest.js`} />
             </Head>
             <GlobalStyles />
-<<<<<<< HEAD
-            <div style={{ display: navbarIconView ? 'block' : 'none' }}>
-                <Sidebar
-                    setNavbarIconView={setNavbarIconView}
-                    setPlanModalView={setPlanModalView}
-                    setBannerMessage={setBannerMessage}
-                />
-            </div>
-=======
-
->>>>>>> 4f5f0fe3
             <Navbar>
                 <FlexContainer>
                     <Image
@@ -297,11 +274,6 @@
                     collectionSelectorView={collectionSelectorView}
                     showCollectionSelector={showCollectionSelector}
                     closeCollectionSelector={closeCollectionSelector}
-                    setNavbarIconView={setNavbarIconView}
-                    planModalView={planModalView}
-                    setPlanModalView={setPlanModalView}
-                    bannerMessage={bannerMessage}
-                    setBannerMessage={setBannerMessage}
                     err={err}
                 />
             )}
