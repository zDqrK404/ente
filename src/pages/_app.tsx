--- conflicted
+++ resolved
@@ -128,13 +128,6 @@
     .modal-content {
         border-radius:15px;
         background-color:#202020 !important;
-<<<<<<< HEAD
-        color:#aaa;
-        width:auto;
-        max-width:100%;
-        margin:auto;
-=======
->>>>>>> c04357ae
     }
     .modal-dialog{
         margin:5% auto;
