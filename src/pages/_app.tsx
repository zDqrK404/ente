--- conflicted
+++ resolved
@@ -26,12 +26,9 @@
 import { ThemeProvider as MThemeProvider } from '@mui/material/styles';
 import darkThemeOptions from 'darkThemeOptions';
 import { CssBaseline } from '@mui/material';
-<<<<<<< HEAD
 import SidebarToggler from 'components/Navbar/SidebarToggler';
-=======
 // eslint-disable-next-line @typescript-eslint/no-unused-vars
 import * as types from 'styled-components/cssprop';
->>>>>>> 9a09075e
 
 export const LogoImage = styled.img`
     max-height: 28px;
