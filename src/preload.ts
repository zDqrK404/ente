import {
    registerUpdateEventListener,
    reloadWindow,
    sendNotification,
    showOnTray,
    updateAndRestart,
    skipAppVersion,
} from './api/system';
import {
    showUploadDirsDialog,
    showUploadFilesDialog,
    showUploadZipDialog,
    getPendingUploads,
    setToUploadFiles,
    getElectronFilesFromGoogleZip,
    setToUploadCollection,
} from './api/upload';
import {
    registerWatcherFunctions,
    addWatchMapping,
    removeWatchMapping,
    updateWatchMappingSyncedFiles,
    updateWatchMappingIgnoredFiles,
    getWatchMappings,
} from './api/watch';
import { getEncryptionKey, setEncryptionKey } from './api/safeStorage';
import { clearElectronStore } from './api/electronStore';
import { openDiskCache, deleteDiskCache } from './api/cache';
import {
    checkExistsAndCreateCollectionDir,
    checkExistsAndRename,
    saveStreamToDisk,
    saveFileToDisk,
    registerResumeExportListener,
    registerStopExportListener,
    registerPauseExportListener,
    registerRetryFailedExportListener,
    getExportRecord,
    setExportRecord,
    exists,
} from './api/export';
import {
    selectRootDirectory,
    logToDisk,
    openLogDirectory,
    getSentryUserID,
    getAppVersion,
} from './api/common';
import { fixHotReloadNext12 } from './utils/preload';
import { isFolder, getDirFiles } from './api/fs';
import { convertHEIC } from './api/heicConvert';
import { setupLogging } from './utils/logging';
<<<<<<< HEAD
import { setupRendererProcessStatsLogger } from './utils/memory';
=======
import { runFFmpegCmd } from './api/ffmpeg';
>>>>>>> d6d5d961

fixHotReloadNext12();
setupLogging(true);
setupRendererProcessStatsLogger();

const windowObject: any = window;

windowObject['ElectronAPIs'] = {
    exists,
    checkExistsAndCreateCollectionDir,
    checkExistsAndRename,
    saveStreamToDisk,
    saveFileToDisk,
    selectRootDirectory,
    clearElectronStore,
    sendNotification,
    showOnTray,
    reloadWindow,
    registerResumeExportListener,
    registerStopExportListener,
    registerPauseExportListener,
    registerRetryFailedExportListener,
    getExportRecord,
    setExportRecord,
    showUploadFilesDialog,
    showUploadDirsDialog,
    getPendingUploads,
    setToUploadFiles,
    showUploadZipDialog,
    getElectronFilesFromGoogleZip,
    setToUploadCollection,
    getEncryptionKey,
    setEncryptionKey,
    openDiskCache,
    deleteDiskCache,
    getDirFiles,
    getWatchMappings,
    addWatchMapping,
    removeWatchMapping,
    registerWatcherFunctions,
    isFolder,
    updateWatchMappingSyncedFiles,
    updateWatchMappingIgnoredFiles,
    logToDisk,
    convertHEIC,
    openLogDirectory,
    registerUpdateEventListener,
    updateAndRestart,
    skipAppVersion,
    getSentryUserID,
    getAppVersion,
    runFFmpegCmd,
};<|MERGE_RESOLUTION|>--- conflicted
+++ resolved
@@ -50,11 +50,8 @@
 import { isFolder, getDirFiles } from './api/fs';
 import { convertHEIC } from './api/heicConvert';
 import { setupLogging } from './utils/logging';
-<<<<<<< HEAD
 import { setupRendererProcessStatsLogger } from './utils/memory';
-=======
 import { runFFmpegCmd } from './api/ffmpeg';
->>>>>>> d6d5d961
 
 fixHotReloadNext12();
 setupLogging(true);
