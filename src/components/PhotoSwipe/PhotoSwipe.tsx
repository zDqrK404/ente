import React, { useEffect, useRef, useState } from 'react';
import Photoswipe from 'photoswipe';
import PhotoswipeUIDefault from 'photoswipe/dist/photoswipe-ui-default';
import classnames from 'classnames';
import FavButton from 'components/FavButton';
import {
    addToFavorites,
    removeFromFavorites,
} from 'services/collectionService';
import { File } from 'services/fileService';
import constants from 'utils/strings/constants';
import DownloadManger from 'services/downloadManager';
import EXIF from 'exif-js';
import Modal from 'react-bootstrap/Modal';
import Button from 'react-bootstrap/Button';
import Form from 'react-bootstrap/Form';
import styled from 'styled-components';
import events from './events';
import { fileNameWithoutExtension, formatDateTime } from 'utils/file';
import { FormCheck } from 'react-bootstrap';
import { FILE_TYPE } from 'pages/gallery';

interface Iprops {
    isOpen: boolean;
    items: any[];
    currentIndex?: number;
    onClose?: (needUpdate: boolean) => void;
    gettingData: (instance: any, index: number, item: File) => void;
    id?: string;
    className?: string;
    favItemIds: Set<number>;
    loadingBar: any;
}

const LegendContainer = styled.div`
    display: flex;
    justify-content: space-between;
`;

const Legend = styled.span`
    font-size: 20px;
    color: #ddd;
    display: inline;
`;

const Pre = styled.pre`
    color: #aaa;
    padding: 7px 15px;
`;

const renderInfoItem = (label: string, value: string | JSX.Element) => (
    <>
        <Form.Label column sm="4">
            {label}
        </Form.Label>
        <Form.Label column sm="8">
            {value}
        </Form.Label>
    </>
);

function ExifData(props: { exif: any }) {
    const { exif } = props;
    const [showAll, setShowAll] = useState(false);

    const changeHandler = (e: React.ChangeEvent<HTMLInputElement>) => {
        setShowAll(e.target.checked);
    };

    const renderAllValues = () => <Pre>{exif.raw}</Pre>;

    const renderSelectedValues = () => (
        <>
            {exif?.Make &&
                exif?.Model &&
                renderInfoItem(constants.DEVICE, `${exif.Make} ${exif.Model}`)}
            {exif?.ImageWidth &&
                exif?.ImageHeight &&
                renderInfoItem(
                    constants.IMAGE_SIZE,
<<<<<<< HEAD
                    `${exif.ImageWidth} x ${exif.ImageHeight}`,
=======
                    `${exif.ImageWidth} x ${exif.ImageHeight}`
>>>>>>> ed049bac
                )}
            {exif?.Flash && renderInfoItem(constants.FLASH, exif.Flash)}
            {exif?.FocalLength &&
                renderInfoItem(
                    constants.FOCAL_LENGTH,
<<<<<<< HEAD
                    exif.FocalLength.toString(),
=======
                    exif.FocalLength.toString()
>>>>>>> ed049bac
                )}
            {exif?.ApertureValue &&
                renderInfoItem(
                    constants.APERTURE,
<<<<<<< HEAD
                    exif.ApertureValue.toString(),
=======
                    exif.ApertureValue.toString()
>>>>>>> ed049bac
                )}
            {exif?.ISOSpeedRatings &&
                renderInfoItem(constants.ISO, exif.ISOSpeedRatings.toString())}
        </>
    );

    return (
        <>
            <LegendContainer>
                <Legend>{constants.EXIF}</Legend>
                <FormCheck>
                    <FormCheck.Label>
                        <FormCheck.Input onChange={changeHandler} />
                        {constants.SHOW_ALL}
                    </FormCheck.Label>
                </FormCheck>
            </LegendContainer>
            {showAll ? renderAllValues() : renderSelectedValues()}
        </>
    );
}

function PhotoSwipe(props: Iprops) {
    const pswpElement = useRef<HTMLDivElement>();
    const [photoSwipe, setPhotoSwipe] = useState<Photoswipe<any>>();

    const { isOpen, items } = props;
    const [isFav, setIsFav] = useState(false);
    const [showInfo, setShowInfo] = useState(false);
    const [metadata, setMetaData] = useState<File['metadata']>(null);
    const [exif, setExif] = useState<any>(null);
    const needUpdate = useRef(false);

    useEffect(() => {
        if (!pswpElement) return;
        if (isOpen) {
            openPhotoSwipe();
        }
        if (!isOpen) {
            closePhotoSwipe();
        }
        return () => {
            closePhotoSwipe();
        };
    }, [isOpen]);

    useEffect(() => {
        updateItems(items);
    }, [items]);

    function updateFavButton() {
        setIsFav(isInFav(this?.currItem));
    }

    const openPhotoSwipe = () => {
        const { items, currentIndex } = props;
        const options = {
            history: false,
            maxSpreadZoom: 5,
            index: currentIndex,
            showHideOpacity: true,
            getDoubleTapZoom(isMouseClick, item) {
                if (isMouseClick) {
                    return 2.5;
                }
                // zoom to original if initial zoom is less than 0.7x,
                // otherwise to 1.5x, to make sure that double-tap gesture always zooms image
                return item.initialZoomLevel < 0.7 ? 1 : 1.5;
            },
            getThumbBoundsFn: (index) => {
                try {
                    const file = items[index];
                    const ele = document.getElementById(`thumb-${file.id}`);
                    if (ele) {
                        const rect = ele.getBoundingClientRect();
                        const pageYScroll =
                            window.pageYOffset ||
                            document.documentElement.scrollTop;
                        return {
                            x: rect.left,
                            y: rect.top + pageYScroll,
                            w: rect.width,
                        };
                    }
                    return null;
                } catch (e) {
                    return null;
                }
            },
        };
        const photoSwipe = new Photoswipe(
            pswpElement.current,
            PhotoswipeUIDefault,
            items,
            options
        );
        events.forEach((event) => {
            const callback = props[event];
            if (callback || event === 'destroy') {
                photoSwipe.listen(event, function (...args) {
                    if (callback) {
                        args.unshift(this);
                        callback(...args);
                    }
                    if (event === 'destroy') {
                        handleClose();
                    }
                    if (event === 'close') {
                        handleClose();
                    }
                });
            }
        });
        photoSwipe.listen('beforeChange', function () {
            updateInfo.call(this);
            updateFavButton.call(this);
        });
        photoSwipe.listen('resize', checkExifAvailable);
        photoSwipe.init();
        needUpdate.current = false;
        setPhotoSwipe(photoSwipe);
    };

    const closePhotoSwipe = () => {
        if (photoSwipe) photoSwipe.close();
    };

    const handleClose = () => {
        const { onClose } = props;
        if (typeof onClose === 'function') {
            onClose(needUpdate.current);
        }
        const videoTags = document.getElementsByTagName('video');
        for (const videoTag of videoTags) {
            videoTag.pause();
        }
        handleCloseInfo();
    };
    const isInFav = (file) => {
        const { favItemIds } = props;
        if (favItemIds && file) {
            return favItemIds.has(file.id);
        }
        return false;
    };

    const onFavClick = async (file) => {
        const { favItemIds } = props;
        if (!isInFav(file)) {
            favItemIds.add(file.id);
            addToFavorites(file);
            setIsFav(true);
        } else {
            favItemIds.delete(file.id);
            removeFromFavorites(file);
            setIsFav(false);
        }
        needUpdate.current = true;
    };

    const updateItems = (items = []) => {
        if (photoSwipe) {
            photoSwipe.items.length = 0;
            items.forEach((item) => {
                photoSwipe.items.push(item);
            });
            photoSwipe.invalidateCurrItems();
            // photoSwipe.updateSize(true);
        }
    };

    const checkExifAvailable = () => {
        setExif(null);
        setTimeout(() => {
            const img = document.querySelector(
<<<<<<< HEAD
                '.pswp__img:not(.pswp__img--placeholder)',
=======
                '.pswp__img:not(.pswp__img--placeholder)'
>>>>>>> ed049bac
            );
            if (img) {
                // @ts-expect-error
                EXIF.getData(img, function () {
                    const exif = EXIF.getAllTags(this);
                    exif.raw = EXIF.pretty(this);
                    if (exif.raw) {
                        setExif(exif);
                    }
                });
            }
        }, 100);
    };

    function updateInfo() {
        const file: File = this?.currItem;
        if (file?.metadata) {
            setMetaData(file.metadata);
            setExif(null);
            checkExifAvailable();
        }
    }

    const handleCloseInfo = () => {
        setShowInfo(false);
    };
    const handleOpenInfo = () => {
        setShowInfo(true);
    };

    const downloadFile = async (file) => {
        const { loadingBar } = props;
        const a = document.createElement('a');
        a.style.display = 'none';
        loadingBar.current.continuousStart();
        a.href = await DownloadManger.getFile(file);
        loadingBar.current.complete();
        if (file.metadata.fileType === FILE_TYPE.LIVE_PHOTO) {
            a.download = fileNameWithoutExtension(file.metadata.title) + '.zip';
        } else {
            a.download = file.metadata.title;
        }
        document.body.appendChild(a);
        a.click();
        a.remove();
    };
    const { id } = props;
    let { className } = props;
    className = classnames(['pswp', className]).trim();
    return (
        <>
            <div
                id={id}
                className={className}
                tabIndex={Number('-1')}
                role="dialog"
                aria-hidden="true"
                ref={pswpElement}>
                <div className="pswp__bg" />
                <div className="pswp__scroll-wrap">
                    <div className="pswp__container">
                        <div className="pswp__item" />
                        <div className="pswp__item" />
                        <div className="pswp__item" />
                    </div>
                    <div className="pswp__ui pswp__ui--hidden">
                        <div className="pswp__top-bar">
                            <div className="pswp__counter" />

                            <button
                                className="pswp__button pswp__button--close"
                                title={constants.CLOSE}
                            />

                            <button
                                className="pswp-custom download-btn"
                                title={constants.DOWNLOAD}
                                onClick={() =>
                                    downloadFile(photoSwipe.currItem)
                                }
                            />

                            <button
                                className="pswp__button pswp__button--fs"
                                title={constants.TOGGLE_FULLSCREEN}
                            />
                            <button
                                className="pswp__button pswp__button--zoom"
                                title={constants.ZOOM_IN_OUT}
                            />
                            <FavButton
                                size={44}
                                isClick={isFav}
                                onClick={() => {
                                    onFavClick(photoSwipe?.currItem);
                                }}
                            />
                            <button
                                className="pswp-custom info-btn"
                                title={constants.INFO}
                                onClick={handleOpenInfo}
                            />
                            <div className="pswp__preloader">
                                <div className="pswp__preloader__icn">
                                    <div className="pswp__preloader__cut">
                                        <div className="pswp__preloader__donut" />
                                    </div>
                                </div>
                            </div>
                        </div>
                        <div className="pswp__share-modal pswp__share-modal--hidden pswp__single-tap">
                            <div className="pswp__share-tooltip" />
                        </div>
                        <button
                            className="pswp__button pswp__button--arrow--left"
                            title={constants.PREVIOUS}
                        />
                        <button
                            className="pswp__button pswp__button--arrow--right"
                            title={constants.NEXT}
                        />
                        <div className="pswp__caption">
                            <div className="pswp__caption__center" />
                        </div>
                    </div>
                </div>
            </div>
            <Modal show={showInfo} onHide={handleCloseInfo}>
                <Modal.Header closeButton>
                    <Modal.Title>{constants.INFO}</Modal.Title>
                </Modal.Header>
                <Modal.Body>
                    <Form.Group>
                        <div>
                            <Legend>{constants.METADATA}</Legend>
                        </div>
                        {renderInfoItem(
                            constants.FILE_ID,
<<<<<<< HEAD
                            items[photoSwipe?.getCurrentIndex()]?.id,
=======
                            items[photoSwipe?.getCurrentIndex()]?.id
>>>>>>> ed049bac
                        )}
                        {metadata?.title &&
                            renderInfoItem(constants.FILE_NAME, metadata.title)}
                        {metadata?.creationTime &&
                            renderInfoItem(
                                constants.CREATION_TIME,
<<<<<<< HEAD
                                formatDateTime(metadata.creationTime / 1000),
=======
                                formatDateTime(metadata.creationTime / 1000)
>>>>>>> ed049bac
                            )}
                        {metadata?.modificationTime &&
                            renderInfoItem(
                                constants.UPDATED_ON,
<<<<<<< HEAD
                                formatDateTime(
                                    metadata.modificationTime / 1000,
                                ),
=======
                                formatDateTime(metadata.modificationTime / 1000)
>>>>>>> ed049bac
                            )}
                        {metadata?.longitude &&
                            metadata?.longitude &&
                            renderInfoItem(
                                constants.LOCATION,
                                <a
                                    href={`https://www.openstreetmap.org/?mlat=${metadata.latitude}&mlon=${metadata.longitude}#map=15/${metadata.latitude}/${metadata.longitude}`}
                                    target="_blank"
                                    rel="noopener noreferrer">
                                    {constants.SHOW_MAP}
<<<<<<< HEAD
                                </a>,
=======
                                </a>
>>>>>>> ed049bac
                            )}
                        {exif && (
                            <>
                                <br />
                                <br />
                                <ExifData exif={exif} />
                            </>
                        )}
                    </Form.Group>
                </Modal.Body>
                <Modal.Footer>
                    <Button
                        variant="outline-secondary"
                        onClick={handleCloseInfo}>
                        {constants.CLOSE}
                    </Button>
                </Modal.Footer>
            </Modal>
        </>
    );
}

export default PhotoSwipe;<|MERGE_RESOLUTION|>--- conflicted
+++ resolved
@@ -78,30 +78,18 @@
                 exif?.ImageHeight &&
                 renderInfoItem(
                     constants.IMAGE_SIZE,
-<<<<<<< HEAD
-                    `${exif.ImageWidth} x ${exif.ImageHeight}`,
-=======
                     `${exif.ImageWidth} x ${exif.ImageHeight}`
->>>>>>> ed049bac
                 )}
             {exif?.Flash && renderInfoItem(constants.FLASH, exif.Flash)}
             {exif?.FocalLength &&
                 renderInfoItem(
                     constants.FOCAL_LENGTH,
-<<<<<<< HEAD
-                    exif.FocalLength.toString(),
-=======
                     exif.FocalLength.toString()
->>>>>>> ed049bac
                 )}
             {exif?.ApertureValue &&
                 renderInfoItem(
                     constants.APERTURE,
-<<<<<<< HEAD
-                    exif.ApertureValue.toString(),
-=======
                     exif.ApertureValue.toString()
->>>>>>> ed049bac
                 )}
             {exif?.ISOSpeedRatings &&
                 renderInfoItem(constants.ISO, exif.ISOSpeedRatings.toString())}
@@ -277,11 +265,7 @@
         setExif(null);
         setTimeout(() => {
             const img = document.querySelector(
-<<<<<<< HEAD
-                '.pswp__img:not(.pswp__img--placeholder)',
-=======
                 '.pswp__img:not(.pswp__img--placeholder)'
->>>>>>> ed049bac
             );
             if (img) {
                 // @ts-expect-error
@@ -420,33 +404,19 @@
                         </div>
                         {renderInfoItem(
                             constants.FILE_ID,
-<<<<<<< HEAD
-                            items[photoSwipe?.getCurrentIndex()]?.id,
-=======
                             items[photoSwipe?.getCurrentIndex()]?.id
->>>>>>> ed049bac
                         )}
                         {metadata?.title &&
                             renderInfoItem(constants.FILE_NAME, metadata.title)}
                         {metadata?.creationTime &&
                             renderInfoItem(
                                 constants.CREATION_TIME,
-<<<<<<< HEAD
-                                formatDateTime(metadata.creationTime / 1000),
-=======
                                 formatDateTime(metadata.creationTime / 1000)
->>>>>>> ed049bac
                             )}
                         {metadata?.modificationTime &&
                             renderInfoItem(
                                 constants.UPDATED_ON,
-<<<<<<< HEAD
-                                formatDateTime(
-                                    metadata.modificationTime / 1000,
-                                ),
-=======
                                 formatDateTime(metadata.modificationTime / 1000)
->>>>>>> ed049bac
                             )}
                         {metadata?.longitude &&
                             metadata?.longitude &&
@@ -457,11 +427,7 @@
                                     target="_blank"
                                     rel="noopener noreferrer">
                                     {constants.SHOW_MAP}
-<<<<<<< HEAD
-                                </a>,
-=======
                                 </a>
->>>>>>> ed049bac
                             )}
                         {exif && (
                             <>
