--- conflicted
+++ resolved
@@ -1,14 +1,7 @@
 import { useContext } from 'react';
 import { t } from 'i18next';
 
-<<<<<<< HEAD
 import exportService from 'services/export';
-import { getEndpoint } from 'utils/common/apiUtil';
-import { getToken } from 'utils/common/key';
-=======
-import ExportModal from 'components/ExportModal';
-import exportService from 'services/export';
->>>>>>> 4b1fbfbd
 import isElectron from 'is-electron';
 import { AppContext } from 'pages/_app';
 import EnteSpinner from 'components/EnteSpinner';
@@ -17,11 +10,8 @@
 import { openLink } from 'utils/common';
 import { EnteMenuItem } from 'components/Menu/EnteMenuItem';
 import { Typography } from '@mui/material';
-<<<<<<< HEAD
 import { GalleryContext } from 'pages/gallery';
-=======
 import { REDIRECTS, getRedirectURL } from 'constants/redirects';
->>>>>>> 4b1fbfbd
 
 export default function HelpSection() {
     const { setDialogMessage } = useContext(AppContext);
