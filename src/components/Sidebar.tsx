import React, { useEffect, useState } from 'react';

import { slide as Menu } from 'react-burger-menu';
<<<<<<< HEAD
import ConfirmDialog from 'components/ConfirmDialog';
=======
import { CONFIRM_ACTION } from 'components/ConfirmDialog';
>>>>>>> 4f5f0fe3
import Spinner from 'react-bootstrap/Spinner';
import billingService, { Subscription } from 'services/billingService';
import constants from 'utils/strings/constants';
import { getData, LS_KEYS } from 'utils/storage/localStorage';
import { getToken } from 'utils/common/key';
import { getEndpoint } from 'utils/common/apiUtil';
<<<<<<< HEAD
import { Button } from 'react-bootstrap';
import {
    isPlanActive,
    convertBytesToGBs,
    getUserSubscription,
    isOnFreePlan,
    isSubscriptionCancelled,
    isSubscribed,
} from 'utils/billingUtil';

enum Action {
    logout = 'logout',
    cancelSubscription = 'cancel_subscription',
}
interface Props {
    setNavbarIconView;
    setPlanModalView;
    setBannerMessage;
}
export default function Sidebar(props: Props) {
    const [confirmModalView, setConfirmModalView] = useState(false);
    function closeConfirmModal() {
        setConfirmModalView(false);
    }
=======
import exportService from 'services/exportService';
import { file } from 'services/fileService';
import isElectron from 'is-electron';
import { collection } from 'services/collectionService';
import { useRouter } from 'next/router';
import RecoveryKeyModal from './RecoveryKeyModal';
import { justSignedUp } from 'utils/storage';
interface Props {
    files: file[];
    collections: collection[];
    setConfirmAction: any;
    somethingWentWrong: any;
}
export default function Sidebar(props: Props) {
>>>>>>> 4f5f0fe3
    const [usage, SetUsage] = useState<string>(null);
    const [action, setAction] = useState<string>(null);
    const [user, setUser] = useState(null);
    const [subscription, setSubscription] = useState<Subscription>(null);
    useEffect(() => {
        setUser(getData(LS_KEYS.USER));
        setSubscription(getUserSubscription());
    }, []);
    const [isOpen, setIsOpen] = useState(false);
    const [modalView, setModalView] = useState(justSignedUp());
    useEffect(() => {
        const main = async () => {
            if (!isOpen) {
                return;
            }
            const usage = await billingService.getUsage();

            SetUsage(usage);
            setSubscription(getUserSubscription());
        };
        main();
    }, [isOpen]);

<<<<<<< HEAD
    const logout = async () => {
        setConfirmModalView(false);
        setIsOpen(false);
        props.setNavbarIconView(false);
        logoutUser();
    };

    const cancelSubscription = async () => {
        try {
            await billingService.cancelSubscription();
            props.setBannerMessage({
                message: constants.SUBSCRIPTION_CANCEL_SUCCESS,
                variant: 'secondary',
            });
        } catch (e) {
            props.setBannerMessage({
                message: constants.SUBSCRIPTION_CANCEL_FAILED,
                variant: 'danger',
            });
        }
        setConfirmModalView(false);
        setIsOpen(false);
    };

    let callback = new Map<string, Function>();
    callback.set(Action.logout, logout);
    callback.set(Action.cancelSubscription, cancelSubscription);
=======
>>>>>>> 4f5f0fe3
    function openFeedbackURL() {
        const feedbackURL: string =
            getEndpoint() + '/users/feedback?token=' + getToken();
        var win = window.open(feedbackURL, '_blank');
        win.focus();
    }
    function exportFiles() {
        if (isElectron()) {
            exportService.exportFiles(props.files, props.collections);
        } else {
            props.setConfirmAction(CONFIRM_ACTION.DOWNLOAD_APP);
        }
    }
    const router = useRouter();

    return (
        <Menu
            isOpen={isOpen}
            onStateChange={(state) => setIsOpen(state.isOpen)}
            itemListElement="div"
        >
            <div style={{ marginBottom: '12px', outline: 'none' }}>
                Hi {user?.email} !!
            </div>
            <div style={{ outline: 'none' }}>
                <h5 style={{ marginBottom: '12px' }}>
                    {constants.SUBSCRIPTION_PLAN}
                </h5>
                <div style={{ color: '#959595' }}>
                    {isPlanActive(subscription) ? (
                        isOnFreePlan(subscription) ? (
                            constants.FREE_SUBSCRIPTION_INFO(
                                subscription?.expiryTime
                            )
                        ) : isSubscriptionCancelled(subscription) ? (
                            constants.RENEWAL_CANCELLED_SUBSCRIPTION_INFO(
                                subscription?.expiryTime
                            )
                        ) : (
                            constants.RENEWAL_ACTIVE_SUBSCRIPTION_INFO(
                                subscription?.expiryTime
                            )
                        )
                    ) : (
                        <p>{constants.SUBSCRIPTION_EXPIRED}</p>
                    )}
                </div>
                <div style={{ display: 'flex' }}>
                    {isSubscribed(subscription) ? (
                        <>
                            <Button
                                variant="success"
                                size="sm"
                                onClick={() => {
                                    setIsOpen(false);
                                    props.setPlanModalView(true);
                                }}
                            >
                                {constants.MANAGE}
                            </Button>
                            <Button
                                variant="danger"
                                size="sm"
                                onClick={() => {
                                    setAction(Action.cancelSubscription);
                                    setConfirmModalView(true);
                                }}
                                style={{ marginLeft: '10px' }}
                            >
                                {constants.CANCEL_SUBSCRIPTION}
                            </Button>
                        </>
                    ) : (
                        <Button
                            variant="success"
                            size="sm"
                            onClick={() => {
                                setIsOpen(false);
                                props.setPlanModalView(true);
                            }}
                        >
                            {constants.SUBSCRIBE}
                        </Button>
                    )}
                </div>
            </div>
            <div style={{ outline: 'none', marginTop: '30px' }}></div>
            <div>
                <h5 style={{ marginBottom: '12px' }}>
                    {constants.USAGE_DETAILS}
                </h5>
                <div style={{ color: '#959595' }}>
                    {usage ? (
                        constants.USAGE_INFO(
                            usage,
                            Math.ceil(
                                Number(convertBytesToGBs(subscription?.storage))
                            )
                        )
                    ) : (
                        <Spinner animation="border" />
                    )}
                </div>
            </div>
            <div
                style={{
                    height: '1px',
                    marginTop: '40px',
                    background: '#242424',
                    width: '100%',
                }}
            ></div>
            <h5
                style={{ cursor: 'pointer', marginTop: '40px' }}
                onClick={openFeedbackURL}
            >
                request feature
            </h5>
            <h5 style={{ cursor: 'pointer', marginTop: '30px' }}>
                <a
                    href="mailto:contact@ente.io"
                    style={{ textDecoration: 'inherit', color: 'inherit' }}
                    target="_blank"
                    rel="noreferrer noopener"
                >
                    support
                </a>
            </h5>
            <div
                style={{
                    height: '1px',
                    marginTop: '40px',
                    background: '#242424',
                    width: '100%',
                }}
            ></div>
            <>
<<<<<<< HEAD
                <ConfirmDialog
                    show={confirmModalView}
                    onHide={closeConfirmModal}
                    callback={callback}
                    action={action}
                />
                <h5
                    style={{
                        cursor: 'pointer',
                        color: '#F96C6C',
                        marginTop: '30px',
                    }}
                    onClick={() => {
                        setAction(Action.logout);
                        setConfirmModalView(true);
                    }}
=======
                <RecoveryKeyModal
                    show={modalView}
                    onHide={() => setModalView(false)}
                    somethingWentWrong={props.somethingWentWrong}
                />
                <h5
                    style={{ cursor: 'pointer', marginTop: '30px' }}
                    onClick={() => setModalView(true)}
>>>>>>> 4f5f0fe3
                >
                    {constants.DOWNLOAD_RECOVERY_KEY}
                </h5>
            </>
            <h5
                style={{ cursor: 'pointer', marginTop: '30px' }}
                onClick={() => router.push('changePassword')}
            >
                {constants.CHANGE_PASSWORD}
            </h5>
            <h5
                style={{ cursor: 'pointer', marginTop: '30px' }}
                onClick={exportFiles}
            >
                {constants.EXPORT}
            </h5>
            <div
                style={{
                    height: '1px',
                    marginTop: '40px',
                    background: '#242424',
                    width: '100%',
                }}
            ></div>
            <h5
                style={{
                    cursor: 'pointer',
                    color: '#F96C6C',
                    marginTop: '30px',
                }}
                onClick={() => props.setConfirmAction(CONFIRM_ACTION.LOGOUT)}
            >
                logout
            </h5>
        </Menu>
    );
}<|MERGE_RESOLUTION|>--- conflicted
+++ resolved
@@ -1,18 +1,13 @@
 import React, { useEffect, useState } from 'react';
 
 import { slide as Menu } from 'react-burger-menu';
-<<<<<<< HEAD
-import ConfirmDialog from 'components/ConfirmDialog';
-=======
 import { CONFIRM_ACTION } from 'components/ConfirmDialog';
->>>>>>> 4f5f0fe3
 import Spinner from 'react-bootstrap/Spinner';
 import billingService, { Subscription } from 'services/billingService';
 import constants from 'utils/strings/constants';
 import { getData, LS_KEYS } from 'utils/storage/localStorage';
 import { getToken } from 'utils/common/key';
 import { getEndpoint } from 'utils/common/apiUtil';
-<<<<<<< HEAD
 import { Button } from 'react-bootstrap';
 import {
     isPlanActive,
@@ -23,21 +18,6 @@
     isSubscribed,
 } from 'utils/billingUtil';
 
-enum Action {
-    logout = 'logout',
-    cancelSubscription = 'cancel_subscription',
-}
-interface Props {
-    setNavbarIconView;
-    setPlanModalView;
-    setBannerMessage;
-}
-export default function Sidebar(props: Props) {
-    const [confirmModalView, setConfirmModalView] = useState(false);
-    function closeConfirmModal() {
-        setConfirmModalView(false);
-    }
-=======
 import exportService from 'services/exportService';
 import { file } from 'services/fileService';
 import isElectron from 'is-electron';
@@ -45,14 +25,16 @@
 import { useRouter } from 'next/router';
 import RecoveryKeyModal from './RecoveryKeyModal';
 import { justSignedUp } from 'utils/storage';
+
 interface Props {
     files: file[];
     collections: collection[];
     setConfirmAction: any;
     somethingWentWrong: any;
+    setPlanModalView;
+    setBannerMessage;
 }
 export default function Sidebar(props: Props) {
->>>>>>> 4f5f0fe3
     const [usage, SetUsage] = useState<string>(null);
     const [action, setAction] = useState<string>(null);
     const [user, setUser] = useState(null);
@@ -76,36 +58,6 @@
         main();
     }, [isOpen]);
 
-<<<<<<< HEAD
-    const logout = async () => {
-        setConfirmModalView(false);
-        setIsOpen(false);
-        props.setNavbarIconView(false);
-        logoutUser();
-    };
-
-    const cancelSubscription = async () => {
-        try {
-            await billingService.cancelSubscription();
-            props.setBannerMessage({
-                message: constants.SUBSCRIPTION_CANCEL_SUCCESS,
-                variant: 'secondary',
-            });
-        } catch (e) {
-            props.setBannerMessage({
-                message: constants.SUBSCRIPTION_CANCEL_FAILED,
-                variant: 'danger',
-            });
-        }
-        setConfirmModalView(false);
-        setIsOpen(false);
-    };
-
-    let callback = new Map<string, Function>();
-    callback.set(Action.logout, logout);
-    callback.set(Action.cancelSubscription, cancelSubscription);
-=======
->>>>>>> 4f5f0fe3
     function openFeedbackURL() {
         const feedbackURL: string =
             getEndpoint() + '/users/feedback?token=' + getToken();
@@ -170,8 +122,9 @@
                                 variant="danger"
                                 size="sm"
                                 onClick={() => {
-                                    setAction(Action.cancelSubscription);
-                                    setConfirmModalView(true);
+                                    props.setConfirmAction(
+                                        CONFIRM_ACTION.CANCEL_SUBSCRIPTION
+                                    );
                                 }}
                                 style={{ marginLeft: '10px' }}
                             >
@@ -234,6 +187,30 @@
                     support
                 </a>
             </h5>
+
+            <RecoveryKeyModal
+                show={modalView}
+                onHide={() => setModalView(false)}
+                somethingWentWrong={props.somethingWentWrong}
+            />
+            <h5
+                style={{ cursor: 'pointer', marginTop: '30px' }}
+                onClick={() => setModalView(true)}
+            >
+                {constants.DOWNLOAD_RECOVERY_KEY}
+            </h5>
+            <h5
+                style={{ cursor: 'pointer', marginTop: '30px' }}
+                onClick={() => router.push('changePassword')}
+            >
+                {constants.CHANGE_PASSWORD}
+            </h5>
+            <h5
+                style={{ cursor: 'pointer', marginTop: '30px' }}
+                onClick={exportFiles}
+            >
+                {constants.EXPORT}
+            </h5>
             <div
                 style={{
                     height: '1px',
@@ -242,58 +219,6 @@
                     width: '100%',
                 }}
             ></div>
-            <>
-<<<<<<< HEAD
-                <ConfirmDialog
-                    show={confirmModalView}
-                    onHide={closeConfirmModal}
-                    callback={callback}
-                    action={action}
-                />
-                <h5
-                    style={{
-                        cursor: 'pointer',
-                        color: '#F96C6C',
-                        marginTop: '30px',
-                    }}
-                    onClick={() => {
-                        setAction(Action.logout);
-                        setConfirmModalView(true);
-                    }}
-=======
-                <RecoveryKeyModal
-                    show={modalView}
-                    onHide={() => setModalView(false)}
-                    somethingWentWrong={props.somethingWentWrong}
-                />
-                <h5
-                    style={{ cursor: 'pointer', marginTop: '30px' }}
-                    onClick={() => setModalView(true)}
->>>>>>> 4f5f0fe3
-                >
-                    {constants.DOWNLOAD_RECOVERY_KEY}
-                </h5>
-            </>
-            <h5
-                style={{ cursor: 'pointer', marginTop: '30px' }}
-                onClick={() => router.push('changePassword')}
-            >
-                {constants.CHANGE_PASSWORD}
-            </h5>
-            <h5
-                style={{ cursor: 'pointer', marginTop: '30px' }}
-                onClick={exportFiles}
-            >
-                {constants.EXPORT}
-            </h5>
-            <div
-                style={{
-                    height: '1px',
-                    marginTop: '40px',
-                    background: '#242424',
-                    width: '100%',
-                }}
-            ></div>
             <h5
                 style={{
                     cursor: 'pointer',
