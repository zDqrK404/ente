--- conflicted
+++ resolved
@@ -153,7 +153,6 @@
     }
 };
 
-<<<<<<< HEAD
 export const getFile = async (token: string, file: file) => {
     const worker = await new CryptoWorker();
     if (file.metadata.fileType === 0) {
@@ -234,7 +233,7 @@
         return URL.createObjectURL(source);
     }
 }
-=======
+
 const removeDeletedCollectionFiles = async (
     collections: collection[],
     files: file[]
@@ -245,5 +244,4 @@
     }
     files = files.filter((file) => syncedCollectionIds.has(file.collectionID));
     return files;
-};
->>>>>>> 226b8afd
+};