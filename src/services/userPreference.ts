--- conflicted
+++ resolved
@@ -24,19 +24,18 @@
     userPreferencesStore.set('muteUpdateNotificationVersion', version);
 }
 
-<<<<<<< HEAD
 export function getOptOutOfCrashReports() {
     return userPreferencesStore.get('optOutOfCrashReports') ?? false;
 }
 
 export function setOptOutOfCrashReports(optOut: boolean) {
     userPreferencesStore.set('optOutOfCrashReports', optOut);
-=======
+}
+
 export function clearSkipAppVersion() {
     userPreferencesStore.delete('skipAppVersion');
 }
 
 export function clearMuteUpdateNotificationVersion() {
     userPreferencesStore.delete('muteUpdateNotificationVersion');
->>>>>>> 3f86c14d
 }