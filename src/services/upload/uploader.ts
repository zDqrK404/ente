--- conflicted
+++ resolved
@@ -18,13 +18,10 @@
 import { sleep } from 'utils/common';
 import { addToCollection } from 'services/collectionService';
 import uploadCancelService from './uploadCancelService';
-<<<<<<< HEAD
 import { Remote } from 'comlink';
 import { DedicatedCryptoWorker } from 'worker/crypto.worker';
-=======
 import uploadService from './uploadService';
 import { FilePublicMagicMetadata } from 'types/magicMetadata';
->>>>>>> 929cbc92
 
 interface UploadResponse {
     fileUploadResult: UPLOAD_RESULT;
