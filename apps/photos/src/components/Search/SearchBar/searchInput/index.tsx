import { IconButton } from '@mui/material';
import debounce from 'debounce-promise';
import { AppContext } from 'pages/_app';
import React, {
    useCallback,
    useContext,
    useEffect,
    useRef,
    useState,
} from 'react';
import {
    getAutoCompleteSuggestions,
    getDefaultOptions,
} from 'services/searchService';
import { DateValue, Search, SearchOption, SuggestionType } from 'types/search';
import { ValueContainerWithIcon } from './valueContainerWithIcon';
import { SelectStyles } from '../../../../styles/search';
import AsyncSelect from 'react-select/async';
import CloseIcon from '@mui/icons-material/Close';
import { UpdateSearch } from 'types/search';
import { EnteFile } from 'types/file';
import { Collection } from 'types/collection';
import { OptionWithInfo } from './optionWithInfo';
import { SearchInputWrapper } from '../styledComponents';
import MenuWithPeople from './MenuWithPeople';
import { Person, Thing, WordGroup } from 'types/machineLearning';
import { t } from 'i18next';
<<<<<<< HEAD
import memoize from 'memoize-one';
=======
import { LocationTagData } from 'types/entity';
>>>>>>> 7e939e16

interface Iprops {
    isOpen: boolean;
    updateSearch: UpdateSearch;
    setIsOpen: (value: boolean) => void;
    files: EnteFile[];
    collections: Collection[];
    setActiveCollection: (id: number) => void;
}

const createComponents = memoize((Option, ValueContainer, Menu) => ({
    Option,
    ValueContainer,
    Menu,
}));

export default function SearchInput(props: Iprops) {
    const selectRef = useRef(null);
    const [value, setValue] = useState<SearchOption>(null);
    const appContext = useContext(AppContext);
    const handleChange = (value: SearchOption) => {
        setValue(value);
    };
    const [defaultOptions, setDefaultOptions] = useState([]);

    useEffect(() => {
        search(value);
    }, [value]);

    useEffect(() => {
        refreshDefaultOptions();
    }, []);

    async function refreshDefaultOptions() {
        const defaultOptions = await getDefaultOptions(props.files);
        setDefaultOptions(defaultOptions);
    }

    const resetSearch = () => {
        if (props.isOpen) {
            appContext.startLoading();
            props.updateSearch(null, null);
            setTimeout(() => {
                appContext.finishLoading();
            }, 10);
            props.setIsOpen(false);
            setValue(null);
        }
    };

    const getOptions = debounce(
        getAutoCompleteSuggestions(props.files, props.collections),
        250
    );

    const search = (selectedOption: SearchOption) => {
        if (!selectedOption) {
            return;
        }
        let search: Search;
        switch (selectedOption.type) {
            case SuggestionType.DATE:
                search = {
                    date: selectedOption.value as DateValue,
                };
                props.setIsOpen(true);
                break;
            case SuggestionType.LOCATION:
                search = {
                    location: selectedOption.value as LocationTagData,
                };
                props.setIsOpen(true);
                break;
            case SuggestionType.COLLECTION:
                search = { collection: selectedOption.value as number };
                setValue(null);
                break;
            case SuggestionType.FILE_NAME:
                search = { files: selectedOption.value as number[] };
                break;
            case SuggestionType.FILE_CAPTION:
                search = { files: selectedOption.value as number[] };
                break;
            case SuggestionType.PERSON:
                search = { person: selectedOption.value as Person };
                break;
            case SuggestionType.THING:
                search = { thing: selectedOption.value as Thing };
                break;
            case SuggestionType.TEXT:
                search = { text: selectedOption.value as WordGroup };
        }
        props.updateSearch(search, {
            optionName: selectedOption.label,
            fileCount: selectedOption.fileCount,
        });
    };

    // TODO: HACK as AsyncSelect does not support default options reloading on focus/click
    // unwanted side effect: placeholder is not shown on focus/click
    // https://github.com/JedWatson/react-select/issues/1879
    // for correct fix AsyncSelect can be extended to support default options reloading on focus/click
    const handleOnFocus = () => {
        refreshDefaultOptions();
    };

    const MenuWithPeopleX = useCallback(
        (props) => (
            <MenuWithPeople
                {...props}
                setValue={setValue}
                selectRef={selectRef}
            />
        ),
        [setValue, selectRef]
    );

    const components = createComponents(
        OptionWithInfo,
        ValueContainerWithIcon,
        MenuWithPeopleX
    );

    return (
        <SearchInputWrapper isOpen={props.isOpen}>
            <AsyncSelect
                ref={selectRef}
                value={value}
                components={components}
                placeholder={<span>{t('SEARCH_HINT')}</span>}
                loadOptions={getOptions}
                onChange={handleChange}
                onFocus={handleOnFocus}
                isClearable
                escapeClearsValue
                styles={SelectStyles}
                defaultOptions={
                    appContext.mlSearchEnabled ? defaultOptions : null
                }
                noOptionsMessage={() => null}
            />

            {props.isOpen && (
                <IconButton onClick={() => resetSearch()} sx={{ ml: 1 }}>
                    <CloseIcon />
                </IconButton>
            )}
        </SearchInputWrapper>
    );
}<|MERGE_RESOLUTION|>--- conflicted
+++ resolved
@@ -25,11 +25,8 @@
 import MenuWithPeople from './MenuWithPeople';
 import { Person, Thing, WordGroup } from 'types/machineLearning';
 import { t } from 'i18next';
-<<<<<<< HEAD
 import memoize from 'memoize-one';
-=======
 import { LocationTagData } from 'types/entity';
->>>>>>> 7e939e16
 
 interface Iprops {
     isOpen: boolean;
