--- conflicted
+++ resolved
@@ -45,13 +45,9 @@
 } from 'constants/collection';
 import { SUB_TYPE, UpdateMagicMetadataRequest } from 'types/magicMetadata';
 import {
-<<<<<<< HEAD
     isArchivedCollection,
     isArchivedFile,
-=======
-    IsArchived,
     isPinnedCollection,
->>>>>>> 0ef6648f
     updateMagicMetadata,
 } from 'utils/magicMetadata';
 import { User } from 'types/user';
