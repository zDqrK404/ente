--- conflicted
+++ resolved
@@ -692,12 +692,9 @@
         "empty": MessageLookupByLibrary.simpleMessage("Esvaziar"),
         "emptyTrash":
             MessageLookupByLibrary.simpleMessage("Esvaziar a lixeira?"),
-<<<<<<< HEAD
-=======
         "enable": MessageLookupByLibrary.simpleMessage("Habilitar"),
         "enableMLIndexingDesc": MessageLookupByLibrary.simpleMessage(
             "Ente suporta aprendizado de máquina no dispositivo para reconhecimento facial, busca mágica e outros recursos avançados de busca"),
->>>>>>> ff1fa3d3
         "enableMaps": MessageLookupByLibrary.simpleMessage("Habilitar Mapa"),
         "enableMapsDesc": MessageLookupByLibrary.simpleMessage(
             "Isto mostrará suas fotos em um mapa do mundo.\n\nEste mapa é hospedado pelo OpenStreetMap, e os exatos locais de suas fotos nunca são compartilhados.\n\nVocê pode desativar esse recurso a qualquer momento nas Configurações."),
