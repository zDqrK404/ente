--- conflicted
+++ resolved
@@ -150,13 +150,7 @@
 
   static String m48(folderName) => "Procesando ${folderName}...";
 
-<<<<<<< HEAD
-  static String m46(folderName) => "Procesando ${folderName}...";
-
-  static String m47(storeName) => "Califícanos en ${storeName}";
-=======
   static String m49(storeName) => "Califícanos en ${storeName}";
->>>>>>> d6a76269
 
   static String m50(storageInGB) =>
       "3. Ambos obtienen ${storageInGB} GB* gratis";
@@ -330,11 +324,7 @@
         "appLock": MessageLookupByLibrary.simpleMessage("Aplicación bloqueada"),
         "appLockDescriptions": MessageLookupByLibrary.simpleMessage(
             "Escoge entre la pantalla de bloqueo por defecto de tu dispositivo y una pantalla de bloqueo personalizada con un PIN o contraseña."),
-<<<<<<< HEAD
-        "appVersion": m10,
-=======
         "appVersion": m13,
->>>>>>> d6a76269
         "appleId": MessageLookupByLibrary.simpleMessage("ID de Apple"),
         "apply": MessageLookupByLibrary.simpleMessage("Aplicar"),
         "applyCodeTitle": MessageLookupByLibrary.simpleMessage("Usar código"),
@@ -1285,11 +1275,7 @@
             "Copias de seguridad privadas"),
         "privateSharing":
             MessageLookupByLibrary.simpleMessage("Compartir en privado"),
-<<<<<<< HEAD
-        "processingImport": m46,
-=======
         "processingImport": m48,
->>>>>>> d6a76269
         "publicLinkCreated":
             MessageLookupByLibrary.simpleMessage("Enlace público creado"),
         "publicLinkEnabled":
