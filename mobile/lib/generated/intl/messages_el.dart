--- conflicted
+++ resolved
@@ -62,10 +62,6 @@
         "edit": MessageLookupByLibrary.simpleMessage("Edit"),
         "enterYourEmailAddress": MessageLookupByLibrary.simpleMessage(
             "Εισάγετε την διεύθυνση ηλ. ταχυδρομείου σας"),
-<<<<<<< HEAD
-        "faceNotClusteredYet": MessageLookupByLibrary.simpleMessage(
-            "Face not clustered yet, please come back later")
-=======
         "error": MessageLookupByLibrary.simpleMessage("Error"),
         "failedToFetchActiveSessions": MessageLookupByLibrary.simpleMessage(
             "Failed to fetch active sessions"),
@@ -119,6 +115,8 @@
         "yearShort": MessageLookupByLibrary.simpleMessage("yr"),
         "yearly": MessageLookupByLibrary.simpleMessage("Yearly"),
         "yourMap": MessageLookupByLibrary.simpleMessage("Your Map")
->>>>>>> 0ee657af
+            "Εισάγετε την διεύθυνση ηλ. ταχυδρομείου σας"),
+        "faceNotClusteredYet": MessageLookupByLibrary.simpleMessage(
+            "Face not clustered yet, please come back later")
       };
 }