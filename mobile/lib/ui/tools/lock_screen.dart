--- conflicted
+++ resolved
@@ -13,12 +13,7 @@
 import "package:photos/ui/components/buttons/icon_button_widget.dart";
 import 'package:photos/ui/tools/app_lock.dart';
 import 'package:photos/utils/auth_util.dart';
-<<<<<<< HEAD
-import "package:photos/utils/dialog_util.dart";
 import "package:photos/utils/lockscreen_setting.dart";
-=======
-import "package:photos/utils/lock_screen_settings.dart";
->>>>>>> 61eb8d42
 
 class LockScreen extends StatefulWidget {
   const LockScreen({Key? key}) : super(key: key);
@@ -38,11 +33,8 @@
   int lockedTime = 0;
   int invalidAttemptCount = 0;
   int remainingTime = 0;
-<<<<<<< HEAD
+  bool showErrorMessage = true;
   final _lockscreenSetting = LockscreenSetting.instance;
-=======
-  bool showErrorMessage = true;
-  final _lockscreenSetting = LockScreenSettings.instance;
   late final AnimationController _controller = AnimationController(
     duration: const Duration(milliseconds: 500),
     vsync: this,
@@ -51,7 +43,6 @@
     parent: _controller,
     curve: Curves.easeInOut,
   );
->>>>>>> 61eb8d42
 
   @override
   void initState() {
