{
  "@@locale ": "en",
  "enterYourEmailAddress": "Įveskite savo el. pašto adresą",
  "accountWelcomeBack": "Sveiki sugrįžę!",
  "email": "El. paštas",
  "cancel": "Atšaukti",
  "verify": "Patvirtinti",
  "invalidEmailAddress": "Netinkamas el. pašto adresas",
  "enterValidEmail": "Įveskite tinkamą el. pašto adresą.",
  "deleteAccount": "Ištrinti paskyrą",
  "askDeleteReason": "Kokia yra pagrindinė priežastis, dėl kurios ištrinate savo paskyrą?",
  "deleteAccountFeedbackPrompt": "Apgailestaujame, kad išeinate. Pasidalykite savo atsiliepimais, kad padėtumėte mums tobulėti.",
  "feedback": "Atsiliepimai",
  "kindlyHelpUsWithThisInformation": "Maloniai padėkite mums su šia informacija.",
  "confirmDeletePrompt": "Taip, noriu negrįžtamai ištrinti šią paskyrą ir jos duomenis per visas programas",
  "confirmAccountDeletion": "Patvirtinti paskyros ištrynimą",
  "deleteAccountPermanentlyButton": "Ištrinti paskyrą negrįžtamai",
  "yourAccountHasBeenDeleted": "Jūsų paskyra ištrinta",
  "selectReason": "Pasirinkite priežastį",
  "deleteReason1": "Trūksta pagrindinės funkcijos, kurios man reikia",
  "deleteReason2": "Programa arba tam tikra funkcija nesielgia taip, kaip, mano manymu, turėtų elgtis",
  "deleteReason3": "Radau kitą paslaugą, kuri man patinka labiau",
  "deleteReason4": "Mano priežastis nenurodyta",
  "sendEmail": "Siųsti el. laišką",
  "deleteRequestSLAText": "Jūsų prašymas bus apdorotas per 72 valandas.",
  "deleteEmailRequest": "Iš savo registruoto el. pašto adreso siųskite el. laišką adresu <warning>account-deletion@ente.io</warning>.",
  "entePhotosPerm": "„Ente“ <i>reikia leidimo</i> išsaugoti jūsų nuotraukas",
  "ok": "Gerai",
  "createAccount": "Kurti paskyrą",
  "createNewAccount": "Kurti naują paskyrą",
  "password": "Slaptažodis",
  "confirmPassword": "Patvirtinkite slaptažodį",
  "activeSessions": "Aktyvūs seansai",
  "oops": "Ups",
  "somethingWentWrongPleaseTryAgain": "Kažkas nutiko ne taip. Bandykite dar kartą.",
  "thisWillLogYouOutOfThisDevice": "Tai jus atjungs nuo šio įrenginio.",
  "thisWillLogYouOutOfTheFollowingDevice": "Tai jus atjungs nuo toliau nurodyto įrenginio:",
  "terminateSession": "Baigti seansą?",
  "terminate": "Baigti",
  "thisDevice": "Šis įrenginys",
  "recoverButton": "Atkurti",
  "recoverySuccessful": "Atkūrimas sėkmingas.",
  "decrypting": "Iššifruojama...",
  "incorrectRecoveryKeyTitle": "Neteisingas atkūrimo raktas",
  "incorrectRecoveryKeyBody": "Įvestas atkūrimo raktas yra neteisingas.",
  "forgotPassword": "Pamiršau slaptažodį",
  "enterYourRecoveryKey": "Įveskite atkūrimo raktą",
  "noRecoveryKey": "Neturite atkūrimo rakto?",
  "sorry": "Atsiprašome",
  "noRecoveryKeyNoDecryption": "Dėl mūsų visapusio šifravimo protokolo pobūdžio jūsų duomenų negalima iššifruoti be slaptažodžio arba atkūrimo rakto",
  "verifyEmail": "Patvirtinti el. paštą",
  "toResetVerifyEmail": "Kad iš naujo nustatytumėte slaptažodį, pirmiausia patvirtinkite savo el. paštą.",
  "checkInboxAndSpamFolder": "Patikrinkite savo gautieją (ir šlamštą), kad užbaigtumėte patvirtinimą",
  "tapToEnterCode": "Palieskite, kad įvestumėte kodą",
  "resendEmail": "Iš naujo siųsti el. laišką",
  "weHaveSendEmailTo": "Išsiuntėme laišką adresu <green>{email}</green>",
  "@weHaveSendEmailTo": {
    "description": "Text to indicate that we have sent a mail to the user",
    "placeholders": {
      "email": {
        "description": "The email address of the user",
        "type": "String",
        "example": "example@ente.io"
      }
    }
  },
  "setPasswordTitle": "Nustatyti slaptažodį",
  "changePasswordTitle": "Keisti slaptažodį",
  "resetPasswordTitle": "Nustatyti slaptažodį iš naujo",
  "encryptionKeys": "Šifravimo raktai",
  "passwordWarning": "Šio slaptažodžio nesaugome, todėl jei jį pamiršite, <underline>negalėsime iššifruoti jūsų duomenų</underline>",
  "enterPasswordToEncrypt": "Įveskite slaptažodį, kurį galime naudoti jūsų duomenims šifruoti",
  "enterNewPasswordToEncrypt": "Įveskite naują slaptažodį, kurį galime naudoti jūsų duomenims šifruoti",
  "weakStrength": "Silpna",
  "strongStrength": "Stipri",
  "moderateStrength": "Vidutinė",
  "passwordStrength": "Slaptažodžio stiprumas: {passwordStrengthValue}",
  "@passwordStrength": {
    "description": "Text to indicate the password strength",
    "placeholders": {
      "passwordStrengthValue": {
        "description": "The strength of the password as a string",
        "type": "String",
        "example": "Weak or Moderate or Strong"
      }
    },
    "message": "Password Strength: {passwordStrengthText}"
  },
  "passwordChangedSuccessfully": "Slaptažodis sėkmingai pakeistas",
  "generatingEncryptionKeys": "Generuojami šifravimo raktai...",
  "pleaseWait": "Palaukite...",
  "continueLabel": "Tęsti",
  "insecureDevice": "Nesaugus įrenginys",
  "sorryWeCouldNotGenerateSecureKeysOnThisDevicennplease": "Atsiprašome, šiame įrenginyje nepavyko sugeneruoti saugių raktų.\n\nRegistruokitės iš kito įrenginio.",
  "howItWorks": "Kaip tai veikia",
  "encryption": "Šifravimas",
  "ackPasswordLostWarning": "Suprantu, kad jei prarasiu slaptažodį, galiu prarasti savo duomenis, kadangi mano duomenys yra <underline>visapusiškai užšifruoti</underline>",
  "privacyPolicyTitle": "Privatumo politika",
  "termsOfServicesTitle": "Sąlygos",
  "signUpTerms": "Sutinku su <u-terms>paslaugų sąlygomis</u-terms> ir <u-policy> privatumo politika</u-policy>",
  "logInLabel": "Prisijungti",
  "loginTerms": "Spustelėjus Prisijungti sutinku su <u-terms>paslaugų sąlygomis</u-terms> ir <u-policy> privatumo politika</u-policy>",
  "changeEmail": "Keisti el. paštą",
  "enterYourPassword": "Įveskite savo slaptažodį",
  "welcomeBack": "Sveiki sugrįžę!",
  "contactSupport": "Susisiekti su palaikymo komanda",
  "incorrectPasswordTitle": "Neteisingas slaptažodis",
  "pleaseTryAgain": "Bandykite dar kartą.",
  "recreatePasswordTitle": "Iš naujo sukurti slaptažodį",
  "useRecoveryKey": "Naudoti atkūrimo raktą",
  "recreatePasswordBody": "Dabartinis įrenginys nėra pakankamai galingas, kad patvirtintų jūsų slaptažodį, bet mes galime iš naujo sugeneruoti taip, kad jis veiktų su visais įrenginiais.\n\nPrisijunkite naudojant atkūrimo raktą ir sugeneruokite iš naujo slaptažodį (jei norite, galite vėl naudoti tą patį).",
  "verifyPassword": "Patvirtinkite slaptažodį",
  "recoveryKey": "Atkūrimo raktas",
  "recoveryKeyOnForgotPassword": "Jei pamiršote slaptažodį, vienintelis būdas atkurti duomenis – naudoti šį raktą.",
  "recoveryKeySaveDescription": "Šio rakto nesaugome, todėl išsaugokite šį 24 žodžių raktą saugioje vietoje.",
  "doThisLater": "Daryti tai vėliau",
  "saveKey": "Išsaugoti raktą",
  "recoveryKeyCopiedToClipboard": "Nukopijuotas atkūrimo raktas į iškarpinę",
  "recoverAccount": "Atkurti paskyrą",
  "recover": "Atkurti",
  "dropSupportEmail": "Iš savo registruoto el. pašto adreso atsiųskite el. laišką adresu {supportEmail}",
  "@dropSupportEmail": {
    "placeholders": {
      "supportEmail": {
        "description": "The support email address",
        "type": "String",
        "example": "support@ente.io"
      }
    }
  },
  "twofactorSetup": "Dvigubo tapatybės nustatymo sąranka",
  "enterCode": "Įvesti kodą",
  "scanCode": "Skenuoti kodą",
  "codeCopiedToClipboard": "Nukopijuotas kodas į iškarpinę",
  "copypasteThisCodentoYourAuthenticatorApp": "Nukopijuokite ir įklijuokite šį kodą\nį autentifikatoriaus programą",
  "tapToCopy": "palieskite, kad nukopijuotumėte",
  "scanThisBarcodeWithnyourAuthenticatorApp": "Skenuokite šį QR kodą\nsu autentifikatoriaus programa",
  "enterThe6digitCodeFromnyourAuthenticatorApp": "Įveskite 6 skaitmenų kodą\niš autentifikatoriaus programos",
  "confirm": "Patvirtinti",
  "setupComplete": "Sąranka baigta",
  "saveYourRecoveryKeyIfYouHaventAlready": "Išsaugokite atkūrimo raktą, jei dar to nepadarėte",
  "thisCanBeUsedToRecoverYourAccountIfYou": "Tai gali būti naudojama paskyrai atkurti, jei prarandate dvigubo tapatybės nustatymą",
  "twofactorAuthenticationPageTitle": "Dvigubas tapatybės nustatymas",
  "lostDevice": "Prarastas įrenginys?",
  "verifyingRecoveryKey": "Patvirtinima atkūrimo raktą...",
  "recoveryKeyVerified": "Patvirtintas atkūrimo raktas",
  "recoveryKeySuccessBody": "Puiku! Jūsų atkūrimo raktas tinkamas. Dėkojame už patvirtinimą.\n\nNepamirškite sukurti saugią atkūrimo rakto atsarginę kopiją.",
  "invalidRecoveryKey": "Įvestas atkūrimo raktas yra netinkamas. Įsitikinkite, kad jame yra 24 žodžiai, ir patikrinkite kiekvieno iš jų rašybą.\n\nJei įvedėte senesnį atkūrimo kodą, įsitikinkite, kad jis yra 64 simbolių ilgio, ir patikrinkite kiekvieną iš jų.",
  "invalidKey": "Netinkamas raktas.",
  "tryAgain": "Bandyti dar kartą",
  "viewRecoveryKey": "Peržiūrėti atkūrimo raktą",
  "confirmRecoveryKey": "Patvirtinkite atkūrimo raktą",
  "recoveryKeyVerifyReason": "Atkūrimo raktas – vienintelis būdas atkurti nuotraukas, jei pamiršote slaptažodį. Atkūrimo raktą galite rasti Nustatymose > Paskyra.\n\nĮveskite savo atkūrimo raktą čia, kad patvirtintumėte, ar teisingai jį išsaugojote.",
  "confirmYourRecoveryKey": "Patvirtinkite savo atkūrimo raktą",
  "addViewer": "Pridėti žiūrėtoją",
  "addCollaborator": "Pridėti bendradarbį",
  "addANewEmail": "Pridėti naują el. paštą",
  "orPickAnExistingOne": "Arba pasirinkite esamą",
  "collaboratorsCanAddPhotosAndVideosToTheSharedAlbum": "Bendradarbiai gali pridėti nuotraukų ir vaizdo įrašų į bendrintą albumą.",
  "enterEmail": "Įveskite el. paštą",
  "albumOwner": "Savininkas",
  "@albumOwner": {
    "description": "Role of the album owner"
  },
  "you": "Jūs",
  "collaborator": "Bendradarbis",
  "addMore": "Pridėti daugiau",
  "@addMore": {
    "description": "Button text to add more collaborators/viewers"
  },
  "viewer": "Žiūrėtojas",
  "remove": "Šalinti",
  "removeParticipant": "Šalinti dalyvį",
  "@removeParticipant": {
    "description": "menuSectionTitle for removing a participant"
  },
  "manage": "Tvarkyti",
  "addedAs": "Pridėta kaip",
  "changePermissions": "Keisti leidimus?",
  "yesConvertToViewer": "Taip, keisti į žiūrėtoją",
  "cannotAddMorePhotosAfterBecomingViewer": "{user} negalės pridėti daugiau nuotraukų į šį albumą\n\nJie vis tiek galės pašalinti esamas pridėtas nuotraukas",
  "allowAddingPhotos": "Leisti pridėti nuotraukų",
  "@allowAddingPhotos": {
    "description": "Switch button to enable uploading photos to a public link"
  },
  "allowAddPhotosDescription": "Leiskite nuorodą turintiems asmenims taip pat pridėti nuotraukų į bendrinamą albumą.",
  "passwordLock": "Slaptažodžio užraktas",
  "disableDownloadWarningTitle": "Atkreipkite dėmesį",
  "disableDownloadWarningBody": "Žiūrėtojai vis tiek gali daryti ekrano kopijas arba išsaugoti nuotraukų kopijas naudojant išorinius įrankius",
  "allowDownloads": "Leisti atsisiuntimus",
  "linkDeviceLimit": "Įrenginių riba",
  "noDeviceLimit": "Jokio",
  "@noDeviceLimit": {
    "description": "Text to indicate that there is limit on number of devices"
  },
  "linkExpiry": "Nuorodos galiojimo laikas",
  "linkExpired": "Nebegalioja",
  "linkEnabled": "Įjungta",
  "linkNeverExpires": "Niekada",
  "expiredLinkInfo": "Ši nuoroda nebegalioja. Pasirinkite naują galiojimo laiką arba išjunkite nuorodos galiojimo laiką.",
  "setAPassword": "Nustatyti slaptažodį",
  "lockButtonLabel": "Užrakinti",
  "enterPassword": "Įveskite slaptažodį",
  "removeLink": "Šalinti nuorodą",
  "manageLink": "Tvarkyti nuorodą",
  "albumUpdated": "Atnaujintas albumas",
  "never": "Niekada",
  "custom": "Pasirinktinis",
  "@custom": {
    "description": "Label for setting custom value for link expiry"
  },
  "after1Hour": "Po 1 valandos",
  "after1Day": "Po 1 dienos",
  "after1Week": "Po 1 savaitės",
  "after1Month": "Po 1 mėnesio",
  "after1Year": "Po 1 metų",
  "manageParticipants": "Tvarkyti",
  "collabLinkSectionDescription": "Sukurkite nuorodą, kad asmenys galėtų pridėti ir peržiūrėti nuotraukas bendrinamame albume, nereikalaujant „Ente“ programos ar paskyros. Puikiai tinka įvykių nuotraukoms rinkti.",
  "collectPhotos": "Rinkti nuotraukas",
  "shareWithNonenteUsers": "Bendrinkite su ne „Ente“ naudotojais.",
  "createPublicLink": "Kurti viešą nuorodą",
  "sendLink": "Siųsti nuorodą",
  "copyLink": "Kopijuoti nuorodą",
  "sharedAlbumSectionDescription": "Sukurkite bendrinamus ir bendradarbiaujamus albumus su kitais „Ente“ naudotojais, įskaitant naudotojus nemokamuose planuose.",
  "thisIsYourVerificationId": "Tai – jūsų patvirtinimo ID",
  "someoneSharingAlbumsWithYouShouldSeeTheSameId": "Asmuo, kuris bendrina albumus su jumis, savo įrenginyje turėtų matyti tą patį ID.",
  "howToViewShareeVerificationID": "Paprašykite jų ilgai paspausti savo el. pašto adresą nustatymų ekrane ir patvirtinkite, kad abiejų įrenginių ID sutampa.",
  "thisIsPersonVerificationId": "Tai – {email} patvirtinimo ID",
  "@thisIsPersonVerificationId": {
    "placeholders": {
      "email": {
        "type": "String",
        "example": "someone@ente.io"
      }
    }
  },
  "verificationId": "Patvirtinimo ID",
  "verifyEmailID": "Patvirtinti {email}",
  "emailNoEnteAccount": "{email} neturi „Ente“ paskyros.\n\nSiųskite jiems kvietimą bendrinti nuotraukas.",
  "shareMyVerificationID": "Štai mano patvirtinimo ID: {verificationID}, skirta ente.io.",
  "shareTextConfirmOthersVerificationID": "Ei, ar galite patvirtinti, kad tai yra jūsų ente.io patvirtinimo ID: {verificationID}",
  "somethingWentWrong": "Kažkas nutiko ne taip",
  "sendInvite": "Siųsti kvietimą",
  "shareTextRecommendUsingEnte": "Atsisiųskite „Ente“, kad galėtume lengvai bendrinti originalios kokybės nuotraukas ir vaizdo įrašus.\n\nhttps://ente.io",
  "done": "Atlikta",
  "applyCodeTitle": "Taikyti kodą",
  "apply": "Taikyti",
  "codeAppliedPageTitle": "Pritaikytas kodas",
  "change": "Keisti",
  "unavailableReferralCode": "Atsiprašome, šis kodas nepasiekiamas.",
  "codeChangeLimitReached": "Atsiprašome, pasiekėte kodo pakeitimų ribą.",
  "storageInGB": "{storageAmountInGB} GB",
  "inviteYourFriends": "Kviesti savo draugus",
  "faq": "DUK",
  "total": "iš viso",
  "removeFromAlbumTitle": "Pašalinti iš albumo?",
  "removeFromAlbum": "Šalinti iš albumo",
  "itemsWillBeRemovedFromAlbum": "Pasirinkti elementai bus pašalinti iš šio albumo",
  "removeShareItemsWarning": "Kai kuriuos elementus, kuriuos šalinate, pridėjo kiti asmenys, todėl prarasite prieigą prie jų",
  "sorryCouldNotRemoveFromFavorites": "Atsiprašome, nepavyko pašalinti iš mėgstamų.",
  "subscribeToEnableSharing": "Kad įjungtumėte bendrinimą, reikia aktyvios mokamos prenumeratos.",
  "subscribe": "Prenumeruoti",
  "canOnlyRemoveFilesOwnedByYou": "Galima pašalinti tik jums priklausančius failus",
  "deleteAlbum": "Ištrinti albumą",
  "deleteAlbumDialog": "Taip pat ištrinti šiame albume esančias nuotraukas (ir vaizdo įrašus) iš <bold>visų</bold> kitų albumų, kuriuose jos yra dalis?",
  "yesRemove": "Taip, šalinti",
  "creatingLink": "Kuriama nuoroda...",
  "removeWithQuestionMark": "Šalinti?",
  "removeParticipantBody": "{userEmail} bus pašalintas iš šio bendrinamo albumo\n\nVisos jų pridėtos nuotraukos taip pat bus pašalintos iš albumo",
  "keepPhotos": "Palikti nuotraukas",
  "deletePhotos": "Ištrinti nuotraukas",
  "inviteToEnte": "Kviesti į „Ente“",
  "removePublicLink": "Šalinti viešą nuorodą",
  "sharing": "Bendrinima...",
  "importing": "Importuojama....",
  "hidden": "Paslėpti",
  "authToViewYourHiddenFiles": "Nustatykite tapatybę, kad peržiūrėtumėte paslėptus failus",
  "trash": "Šiukšlinė",
  "uncategorized": "Nekategorizuoti",
  "videoSmallCase": "vaizdo įrašas",
  "photoSmallCase": "nuotrauka",
  "singleFileInBothLocalAndRemote": "Šis {fileType} yra ir saugykloje „Ente“ bei įrenginyje.",
  "singleFileInRemoteOnly": "Šis {fileType} bus ištrintas iš „Ente“.",
  "deleteFromEnte": "Ištrinti iš „Ente“",
  "yesDelete": "Taip, ištrinti",
  "movedToTrash": "Perkelta į šiukšlinę",
  "deleteFromDevice": "Ištrinti iš įrenginio",
  "deleteFromBoth": "Ištrinti iš abiejų",
  "newAlbum": "Naujas albumas",
  "albums": "Albumai",
  "selectedPhotos": "{count} pasirinkta",
  "@selectedPhotos": {
    "description": "Display the number of selected photos",
    "type": "text",
    "placeholders": {
      "count": {
        "example": "5",
        "type": "int"
      }
    }
  },
  "selectedPhotosWithYours": "{count} pasirinkta ({yourCount} jūsų)",
  "@selectedPhotosWithYours": {
    "description": "Display the number of selected photos, including the number of selected photos owned by the user",
    "type": "text",
    "placeholders": {
      "count": {
        "example": "12",
        "type": "int"
      },
      "yourCount": {
        "example": "2",
        "type": "int"
      }
    }
  },
  "advancedSettings": "Išplėstiniai",
  "@advancedSettings": {
    "description": "The text to display in the advanced settings section"
  },
  "machineLearning": "Mašininis mokymasis",
  "mlConsent": "Įjungti mašininį mokymąsi",
  "mlConsentTitle": "Įjungti mašininį mokymąsi?",
  "mlConsentDescription": "Jei įjungsite mašininį mokymąsi, „Ente“ išsitrauks tokią informaciją kaip veido geometrija iš failų, įskaitant tuos, kuriais su jumis bendrinama.\n\nTai bus daroma jūsų įrenginyje, o visa sugeneruota biometrinė informacija bus visapusiškai užšifruota.",
  "mlConsentPrivacy": "Spustelėkite čia dėl išsamesnės informacijos apie šią funkciją mūsų privatumo politikoje",
  "mlConsentConfirmation": "Suprantu ir noriu įjungti mašininį mokymąsi",
  "magicSearch": "Magiška paieška",
  "discover": "Atraskite",
  "@discover": {
    "description": "The text to display for the discover section under which we show receipts, screenshots, sunsets, greenery, etc."
  },
  "discover_identity": "Tapatybė",
  "discover_screenshots": "Ekrano kopijos",
  "discover_receipts": "Kvitai",
  "discover_notes": "Užrašai",
  "discover_memes": "Mėmai",
  "discover_visiting_cards": "Lankymo kortelės",
  "discover_babies": "Kūdikiai",
  "discover_pets": "Gyvūnai",
  "discover_selfies": "Asmenukės",
  "discover_wallpapers": "Ekrano fonai",
  "discover_food": "Maistas",
  "discover_celebrations": "Šventės",
  "discover_sunset": "Saulėlydis",
  "discover_hills": "Kalvos",
  "discover_greenery": "Žaluma",
  "loadingModel": "Atsisiunčiami modeliai...",
  "status": "Būsena",
  "indexedItems": "Indeksuoti elementai",
  "pendingItems": "Laukiami elementai",
  "skip": "Praleisti",
  "duplicateItemsGroup": "{count} failai (-ų), kiekvienas {formattedSize}",
  "@duplicateItemsGroup": {
    "description": "Display the number of duplicate files and their size",
    "type": "text",
    "placeholders": {
      "count": {
        "example": "12",
        "type": "int"
      },
      "formattedSize": {
        "example": "2.3 MB",
        "type": "String"
      }
    }
  },
  "yearsAgo": "{count, plural, one{prieš {count} metus} few {prieš {count} metus} many {prieš {count} metų} other{prieš {count} metų}}",
  "about": "Apie",
  "weAreOpenSource": "Esame atviro kodo!",
  "privacy": "Privatumas",
  "terms": "Sąlygos",
  "checkForUpdates": "Tikrinti, ar yra atnaujinimų",
  "checkStatus": "Tikrinti būseną",
  "checking": "Tikrinama...",
  "youAreOnTheLatestVersion": "Esate naujausioje versijoje",
  "account": "Paskyra",
  "manageSubscription": "Tvarkyti prenumeratą",
  "authToChangeYourEmail": "Nustatykite tapatybę, kad pakeistumėte savo el. paštą",
  "changePassword": "Keisti slaptažodį",
  "authToChangeYourPassword": "Nustatykite tapatybę, kad pakeistumėte slaptažodį",
  "emailVerificationToggle": "El. pašto patvirtinimas",
  "authToChangeEmailVerificationSetting": "Nustatykite tapatybę, kad pakeistumėte el. pašto patvirtinimą",
  "exportYourData": "Eksportuoti duomenis",
  "logout": "Atsijungti",
  "authToInitiateAccountDeletion": "Nustatykite tapatybę, kad pradėtumėte paskyros ištrynimą",
  "areYouSureYouWantToLogout": "Ar tikrai norite atsijungti?",
  "yesLogout": "Taip, atsijungti",
  "removeDuplicates": "Šalinti dublikatus",
  "youveNoDuplicateFilesThatCanBeCleared": "Neturite dubliuotų failų, kuriuos būtų galima išvalyti",
  "no": "Ne",
  "yes": "Taip",
  "social": "Socialinės",
  "rateUsOnStore": "Vertinti mus parduotuvėje „{storeName}“",
  "blog": "Tinklaraštis",
  "merchandise": "Atributika",
  "twitter": "„Twitter“",
  "mastodon": "„Mastodon“",
  "matrix": "„Matrix“",
  "discord": "„Discord“",
  "reddit": "„Reddit“",
  "yourStorageDetailsCouldNotBeFetched": "Nepavyko gauti jūsų saugyklos duomenų.",
  "reportABug": "Pranešti apie riktą",
  "reportBug": "Pranešti apie riktą",
  "suggestFeatures": "Siūlyti funkcijas",
  "support": "Palaikymas",
  "theme": "Tema",
  "lightTheme": "Šviesi",
  "darkTheme": "Tamsi",
  "systemTheme": "Sistemos",
  "freeTrial": "Nemokamas bandomasis laikotarpis",
  "selectYourPlan": "Pasirinkite planą",
  "enteSubscriptionPitch": "„Ente“ išsaugo jūsų prisiminimus, todėl jie visada bus pasiekiami, net jei prarasite įrenginį.",
  "currentUsageIs": "Dabartinis naudojimas – ",
  "@currentUsageIs": {
    "description": "This text is followed by storage usage",
    "examples": {
      "0": "Current usage is 1.2 GB"
    },
    "type": "text"
  },
  "faqs": "DUK",
  "freeTrialValidTill": "Nemokamas bandomasis laikotarpis galioja iki {endDate}",
  "validTill": "Galioja iki {endDate}",
  "subscription": "Prenumerata",
  "paymentDetails": "Mokėjimo duomenys",
  "manageFamily": "Tvarkyti šeimą",
  "renewSubscription": "Atnaujinti prenumeratą",
  "cancelSubscription": "Atsisakyti prenumeratos",
  "yesCancel": "Taip, atsisakyti",
  "failedToCancel": "Nepavyko atsisakyti",
  "twoMonthsFreeOnYearlyPlans": "2 mėnesiai nemokamai metiniuose planuose",
  "monthly": "Mėnesinis",
  "@monthly": {
    "description": "The text to display for monthly plans",
    "type": "text"
  },
  "yearly": "Metinis",
  "@yearly": {
    "description": "The text to display for yearly plans",
    "type": "text"
  },
  "confirmPlanChange": "Patvirtinkite plano pakeitimą",
  "areYouSureYouWantToChangeYourPlan": "Ar tikrai norite keisti planą?",
  "youCannotDowngradeToThisPlan": "Negalite pakeisti į šį planą",
  "cancelOtherSubscription": "Pirmiausia atsisakykite esamos prenumeratos iš {paymentProvider}",
  "@cancelOtherSubscription": {
    "description": "The text to display when the user has an existing subscription from a different payment provider",
    "type": "text",
    "placeholders": {
      "paymentProvider": {
        "example": "Apple",
        "type": "String"
      }
    }
  },
  "optionalAsShortAsYouLike": "Nebūtina, trumpai, kaip jums patinka...",
  "send": "Siųsti",
  "googlePlayId": "„Google Play“ ID",
  "appleId": "„Apple ID“",
  "playstoreSubscription": "„PlayStore“ prenumerata",
  "subAlreadyLinkedErrMessage": "Jūsų {id} jau susietas su kita „Ente“ paskyra.\nJei norite naudoti savo {id} su šia paskyra, susisiekite su mūsų palaikymo komanda.",
  "visitWebToManage": "Aplankykite web.ente.io, kad tvarkytumėte savo prenumeratą",
  "paymentFailed": "Mokėjimas nepavyko",
  "paymentFailedTalkToProvider": "Kreipkitės į {providerName} palaikymo komandą, jei jums buvo nuskaičiuota.",
  "@paymentFailedTalkToProvider": {
    "description": "The text to display when the payment failed",
    "type": "text",
    "placeholders": {
      "providerName": {
        "example": "AppStore|PlayStore",
        "type": "String"
      }
    }
  },
  "continueOnFreeTrial": "Tęsti nemokame bandomajame laikotarpyje",
  "areYouSureYouWantToExit": "Ar tikrai norite išeiti?",
  "thankYou": "Dėkojame",
  "failedToVerifyPaymentStatus": "Nepavyko patvirtinti mokėjimo būsenos",
  "paymentFailedMessage": "Deja, jūsų mokėjimas nepavyko. Susisiekite su palaikymo komanda ir mes jums padėsime!",
  "leaveFamily": "Palikti šeimą",
  "areYouSureThatYouWantToLeaveTheFamily": "Ar tikrai norite palikti šeimos planą?",
  "leave": "Palikti",
  "rateTheApp": "Vertinti programą",
  "startBackup": "Pradėti kurti atsarginę kopiją",
  "existingUser": "Esamas naudotojas",
  "privateBackups": "Privačios atsarginės kopijos",
  "forYourMemories": "jūsų prisiminimams",
  "endtoendEncryptedByDefault": "Pagal numatytąjį užšifruota visapusiškai",
  "safelyStored": "Saugiai saugoma",
  "atAFalloutShelter": "priešgaisrinėje slėptuvėje",
  "designedToOutlive": "Sukurta išgyventi",
  "available": "Prieinama",
  "everywhere": "visur",
  "androidIosWebDesktop": "„Android“, „iOS“, internete ir darbalaukyje",
  "mobileWebDesktop": "Mobiliuosiuose, internete ir darbalaukyje",
  "newToEnte": "Naujas platformoje „Ente“",
  "pleaseLoginAgain": "Prisijunkite iš naujo.",
  "autoLogoutMessage": "Dėl techninio trikdžio buvote atjungti. Atsiprašome už nepatogumus.",
  "yourSubscriptionHasExpired": "Jūsų prenumerata baigėsi.",
  "storageLimitExceeded": "Viršyta saugyklos riba.",
  "upgrade": "Keisti planą",
  "raiseTicket": "Sukurti paraišką",
  "@raiseTicket": {
    "description": "Button text for raising a support tickets in case of unhandled errors during backup",
    "type": "text"
  },
  "pleaseGrantPermissions": "Suteikite leidimus.",
  "grantPermission": "Suteikti leidimą",
  "privateSharing": "Privatus bendrinimas",
  "shareOnlyWithThePeopleYouWant": "Bendrinkite tik su tais asmenimis, su kuriais norite",
  "usePublicLinksForPeopleNotOnEnte": "Naudokite viešas nuorodas asmenimis, kurie nėra sistemoje „Ente“",
  "allowPeopleToAddPhotos": "Leiskite asmenims pridėti nuotraukų",
  "shareAnAlbumNow": "Bendrinti albumą dabar",
  "collectEventPhotos": "Rinkti įvykių nuotraukas",
  "@onDevice": {
    "description": "The text displayed above folders/albums stored on device",
    "type": "text"
  },
  "onDevice": "Įrenginyje",
  "@onEnte": {
    "description": "The text displayed above albums backed up to Ente",
    "type": "text"
  },
  "onEnte": "Saugykloje <branding>ente</branding>",
  "name": "Pavadinimą",
  "newest": "Naujausią",
  "lastUpdated": "Paskutinį kartą atnaujintą",
  "genericProgress": "Apdorojama {currentlyProcessing} / {totalCount}",
  "@genericProgress": {
    "description": "Generic progress text to display when processing multiple items",
    "type": "text",
    "placeholders": {
      "currentlyProcessing": {
        "example": "1",
        "type": "int"
      },
      "totalCount": {
        "example": "10",
        "type": "int"
      }
    }
  },
  "restore": "Atkurti",
  "@restore": {
    "description": "Display text for an action which triggers a restore of item from trash",
    "type": "text"
  },
  "removeFromFavorite": "Šalinti iš mėgstamų",
  "addToEnte": "Pridėti į „Ente“",
  "addToAlbum": "Pridėti į albumą",
  "delete": "Ištrinti",
  "hide": "Slėpti",
  "share": "Bendrinti",
  "restoreToAlbum": "Atkurti į albumą",
  "moveItem": "{count, plural, one {Perkelti elementą} few {Perkelti elementus} many {Perkelti elemento} other {Perkelti elementų}}",
  "@moveItem": {
    "description": "Page title while moving one or more items to an album"
  },
  "createOrSelectAlbum": "Kurkite arba pasirinkite albumą",
  "enterAlbumName": "Įveskite albumo pavadinimą",
  "shareAlbumHint": "Atidarykite albumą ir palieskite bendrinimo mygtuką viršuje dešinėje, kad bendrintumėte.",
  "itemsShowTheNumberOfDaysRemainingBeforePermanentDeletion": "Elementai rodo likusių dienų skaičių iki visiško ištrynimo.",
  "trashDaysLeft": "{count, plural, one {{count} diena} few {{count} dienos} many {{count} dienos}=0 {0 dienų} =1 {1 diena} other {{count} dienų}}",
  "@trashDaysLeft": {
    "description": "Text to indicate number of days remaining before permanent deletion",
    "placeholders": {
      "count": {
        "example": "1|2|3",
        "type": "int"
      }
    }
  },
  "setCover": "Nustatyti viršelį",
  "@setCover": {
    "description": "Text to set cover photo for an album"
  },
  "sortAlbumsBy": "Rikiuoti pagal",
  "sortNewestFirst": "Naujausią pirmiausiai",
  "sortOldestFirst": "Seniausią pirmiausiai",
  "rename": "Pervadinti",
  "leaveAlbum": "Palikti albumą",
  "photosAddedByYouWillBeRemovedFromTheAlbum": "Jūsų pridėtos nuotraukos bus pašalintos iš albumo",
  "searchByExamples": "• Albumų pavadinimai (pvz., „Fotoaparatas“)\n• Failų tipai (pvz., „Vaizdo įrašai“, „.gif“)\n• Metai ir mėnesiai (pvz., „2022“, „sausis“)\n• Šventės (pvz., „Kalėdos“)\n• Nuotraukų aprašymai (pvz., „#džiaugsmas“)",
  "noResultsFound": "Rezultatų nerasta.",
  "noExifData": "Nėra EXIF duomenų",
  "thisImageHasNoExifData": "Šis vaizdas neturi Exif duomenų",
  "exif": "EXIF",
  "noResults": "Rezultatų nėra.",
  "close": "Uždaryti",
  "setAs": "Nustatyti kaip",
  "download": "Atsisiųsti",
  "pressAndHoldToPlayVideo": "Paspauskite ir palaikykite, kad paleistumėte vaizdo įrašą",
  "downloadFailed": "Atsisiuntimas nepavyko.",
  "deduplicateFiles": "Atdubliuoti failus",
  "reviewDeduplicateItems": "Peržiūrėkite ir ištrinkite elementus, kurie, jūsų manymu, yra dublikatai.",
  "unlock": "Atrakinti",
  "freeUpAmount": "Atlaisvinti {sizeInMBorGB}",
  "verificationFailedPleaseTryAgain": "Patvirtinimas nepavyko. Bandykite dar kartą.",
  "pleaseVerifyTheCodeYouHaveEntered": "Patvirtinkite įvestą kodą.",
  "yourVerificationCodeHasExpired": "Jūsų patvirtinimo kodo laikas nebegaliojantis.",
  "verifying": "Patvirtinama...",
  "loadingGallery": "Įkeliama galerija...",
  "syncing": "Sinchronizuojama...",
  "syncStopped": "Sinchronizavimas sustabdytas",
  "syncProgress": "{completed} / {total} išsaugomi prisiminimai",
  "@syncProgress": {
    "description": "Text to tell user how many memories have been preserved",
    "placeholders": {
      "completed": {
        "type": "String"
      },
      "total": {
        "type": "String"
      }
    }
  },
  "archiving": "Archyvuojama...",
  "renameFile": "Pervadinti failą",
  "selectedFilesAreNotOnEnte": "Pasirinkti failai nėra platformoje „Ente“",
  "emptyTrash": "Ištuštinti šiukšlinę?",
  "empty": "Ištuštinti",
  "couldNotFreeUpSpace": "Nepavyko atlaisvinti vietos.",
  "permanentlyDeleteFromDevice": "Ištrinti negrįžtamai iš įrenginio?",
  "error": "Klaida",
  "tempErrorContactSupportIfPersists": "Atrodo, kad kažkas nutiko ne taip. Bandykite dar kartą po kurio laiko. Jei klaida tęsiasi, susisiekite su mūsų palaikymo komanda.",
  "networkHostLookUpErr": "Nepavyksta prisijungti prie „Ente“. Patikrinkite tinklo nustatymus ir susisiekite su palaikymo komanda, jei klaida tęsiasi.",
  "networkConnectionRefusedErr": "Nepavyksta prisijungti prie „Ente“. Bandykite dar kartą po kurio laiko. Jei klaida tęsiasi, susisiekite su palaikymo komanda.",
  "cachedData": "Podėliuoti duomenis",
  "clearCaches": "Valyti podėlius",
  "remoteImages": "Nuotoliniai vaizdai",
  "remoteVideos": "Nuotoliniai vaizdo įrašai",
  "remoteThumbnails": "Nuotolinės miniatiūros",
  "pendingSync": "Laukiama sinchronizacija",
  "localGallery": "Vietinė galerija",
  "todaysLogs": "Šiandienos žurnalai",
  "viewLogs": "Peržiūrėti žurnalus",
  "didYouKnow": "Ar žinojote?",
  "loadMessage1": "Galite bendrinti savo prenumeratą su šeima.",
  "loadMessage2": "Iki šiol išsaugojome daugiau kaip 30 milijonų prisiminimų.",
  "loadMessage3": "Laikome 3 jūsų duomenų kopijas, vieną iš jų – požeminėje priešgaisrinėje slėptuvėje.",
  "loadMessage4": "Visos mūsų programos yra atvirojo kodo.",
  "loadMessage5": "Mūsų šaltinio kodas ir kriptografija buvo išoriškai audituoti.",
  "loadMessage6": "Galite bendrinti savo albumų nuorodas su artimaisiais.",
  "loadMessage7": "Mūsų mobiliosios programos veikia fone, kad užšifruotų ir sukurtų atsarginę kopiją visų naujų nuotraukų, kurias spustelėjate.",
  "loadMessage8": "web.ente.io turi sklandų įkėlėją",
  "loadMessage9": "Naudojame „Xchacha20Poly1305“, kad saugiai užšifruotume jūsų duomenis.",
  "location": "Vietovė",
  "moments": "Akimirkos",
  "searchLocationEmptySection": "Grupės nuotraukos, kurios padarytos tam tikru spinduliu nuo nuotraukos",
  "searchPeopleEmptySection": "Pakvieskite asmenis ir čia matysite visas jų bendrinamas nuotraukas.",
  "searchCaptionEmptySection": "Pridėkite aprašymus, pavyzdžiui, „#kelionė“, į nuotraukos informaciją, kad greičiau jas čia rastumėte.",
  "selectLanguage": "Pasirinkite kalbą",
  "locationName": "Vietovės pavadinimas",
  "addLocation": "Pridėti vietovę",
  "kiloMeterUnit": "km",
  "addLocationButton": "Pridėti",
  "locationTagFeatureDescription": "Vietos žymė grupuoja visas nuotraukas, kurios buvo padarytos tam tikru spinduliu nuo nuotraukos",
  "centerPoint": "Vidurio taškas",
  "resetToDefault": "Atkurti numatytąsias reikšmes",
  "@resetToDefault": {
    "description": "Button text to reset cover photo to default"
  },
  "edit": "Redaguoti",
  "deleteLocation": "Ištrinti vietovę",
  "light": "Šviesi",
  "color": "Spalva",
  "distanceInKMUnit": "km",
  "@distanceInKMUnit": {
    "description": "Unit for distance in km"
  },
  "dayToday": "Šiandien",
  "dayYesterday": "Vakar",
  "storage": "Saugykla",
  "usedSpace": "Naudojama vieta",
  "storageBreakupYou": "Jūs",
  "@storageBreakupYou": {
    "description": "Label to indicate how much storage you are using when you are part of a family plan"
  },
  "appVersion": "Versija: {versionValue}",
  "verifyIDLabel": "Patvirtinti",
  "editLocationTagTitle": "Redaguoti vietovę",
  "setLabel": "Nustatyti",
  "@setLabel": {
    "description": "Label of confirm button to add a new custom radius to the radius selector of a location tag"
  },
  "androidBiometricHint": "Patvirtinkite tapatybę",
  "@androidBiometricHint": {
    "description": "Hint message advising the user how to authenticate with biometrics. It is used on Android side. Maximum 60 characters."
  },
  "androidCancelButton": "Atšaukti",
  "@androidCancelButton": {
    "description": "Message showed on a button that the user can click to leave the current dialog. It is used on Android side. Maximum 30 characters."
  },
  "androidSignInTitle": "Privalomas tapatybės nustatymas",
  "@androidSignInTitle": {
    "description": "Message showed as a title in a dialog which indicates the user that they need to scan biometric to continue. It is used on Android side. Maximum 60 characters."
  },
  "goToSettings": "Eiti į nustatymus",
  "@goToSettings": {
    "description": "Message showed on a button that the user can click to go to settings pages from the current dialog. It is used on both Android and iOS side. Maximum 30 characters."
  },
  "iOSGoToSettingsDescription": "Biometrinis tapatybės nustatymas jūsų įrenginyje nenustatytas. Telefone įjunkite „Touch ID“ arba „Face ID“.",
  "@iOSGoToSettingsDescription": {
    "description": "Message advising the user to go to the settings and configure Biometrics for their device. It shows in a dialog on iOS side."
  },
  "iOSOkButton": "Gerai",
  "@iOSOkButton": {
    "description": "Message showed on a button that the user can click to leave the current dialog. It is used on iOS side. Maximum 30 characters."
  },
  "map": "Žemėlapis",
  "@map": {
    "description": "Label for the map view"
  },
  "maps": "Žemėlapiai",
  "enableMaps": "Įjungti žemėlapius",
  "enableMapsDesc": "Tai parodys jūsų nuotraukas pasaulio žemėlapyje.\n\nŠį žemėlapį talpina „OpenStreetMap“, o tiksliomis nuotraukų vietovėmis niekada nebendrinama.\n\nŠią funkciją bet kada galite išjungti iš nustatymų.",
  "noImagesWithLocation": "Nėra vaizdų su vietove",
  "unpinAlbum": "Atsegti albumą",
  "pinAlbum": "Prisegti albumą",
  "create": "Kurti",
  "viewAll": "Peržiūrėti viską",
  "fileTypes": "Failų tipai",
  "deleteConfirmDialogBody": "Ši paskyra susieta su kitomis „Ente“ programomis, jei jas naudojate. Jūsų įkelti duomenys per visas „Ente“ programas bus planuojama ištrinti, o jūsų paskyra bus ištrinta negrįžtamai.",
  "viewAddOnButton": "Peržiūrėti priedus",
  "yourMap": "Jūsų žemėlapis",
  "searchHint3": "Albumai, failų pavadinimai ir tipai",
  "searchHint4": "Vietovė",
  "searchResultCount": "{count, plural, one{Rastas {count} rezultatas} few {Rasti {count} rezultatai} many {Rasta {count} rezultato} other{Rasta {count} rezultatų}}",
  "@searchResultCount": {
    "description": "Text to tell user how many results were found for their search query",
    "placeholders": {
      "count": {
        "example": "1|2|3",
        "type": "int"
      }
    }
  },
  "faces": "Veidai",
  "people": "Asmenys",
  "addNew": "Pridėti naują",
  "@addNew": {
    "description": "Text to add a new item (location tag, album, caption etc)"
  },
  "contacts": "Kontaktai",
  "noInternetConnection": "Nėra interneto ryšio",
  "pleaseCheckYourInternetConnectionAndTryAgain": "Patikrinkite savo interneto ryšį ir bandykite dar kartą.",
  "signOutOtherBody": "Jei manote, kad kas nors gali žinoti jūsų slaptažodį, galite priverstinai atsijungti iš visų kitų įrenginių, naudojančių jūsų paskyrą.",
  "doNotSignOut": "Neatsijungti",
  "editLocation": "Redaguoti vietovę",
  "selectALocation": "Pasirinkite vietovę",
  "selectALocationFirst": "Pirmiausia pasirinkite vietovę",
  "changeLocationOfSelectedItems": "Keisti pasirinktų elementų vietovę?",
  "editsToLocationWillOnlyBeSeenWithinEnte": "Vietovės pakeitimai bus matomi tik per „Ente“",
  "cleanUncategorized": "Valyti nekategorizuotus",
  "cleanUncategorizedDescription": "Pašalinkite iš nekategorizuotus visus failus, esančius kituose albumuose",
  "waitingForVerification": "Laukiama patvirtinimo...",
  "passkey": "Slaptaraktas",
  "passkeyAuthTitle": "Slaptarakto patvirtinimas",
  "passKeyPendingVerification": "Vis dar laukiama patvirtinimo",
  "loginSessionExpired": "Seansas baigėsi",
  "loginSessionExpiredDetails": "Jūsų seansas baigėsi. Prisijunkite iš naujo.",
  "verifyPasskey": "Patvirtinti slaptaraktą",
  "playOnTv": "Paleisti albumą televizoriuje",
  "pair": "Susieti",
  "deviceNotFound": "Įrenginys nerastas",
  "castInstruction": "Aplankykite cast.ente.io įrenginyje, kurį norite susieti.\n\nĮveskite toliau esantį kodą, kad paleistumėte albumą televizoriuje.",
  "deviceCodeHint": "Įveskite kodą",
  "joinDiscord": "Jungtis prie „Discord“",
  "locations": "Vietovės",
  "descriptions": "Aprašymai",
  "addAName": "Pridėti vardą",
  "findThemQuickly": "Raskite juos greitai",
  "@findThemQuickly": {
    "description": "Subtitle to indicate that the user can find people quickly by name"
  },
  "findPeopleByName": "Greitai suraskite žmones pagal vardą",
  "addViewers": "{count, plural, one {Pridėti žiūrėtoją} few {Pridėti žiūrėtojus} many {Pridėti žiūrėtojo} other {Pridėti žiūrėtojų}}",
  "addCollaborators": "{count, plural, one {Pridėti bendradarbį} few {Pridėti bendradarbius} many {Pridėti bendradarbio} other {Pridėti bendradarbių}}",
  "longPressAnEmailToVerifyEndToEndEncryption": "Ilgai paspauskite el. paštą, kad patvirtintumėte visapusį šifravimą.",
  "developerSettingsWarning": "Ar tikrai norite modifikuoti kūrėjo nustatymus?",
  "developerSettings": "Kūrėjo nustatymai",
  "serverEndpoint": "Serverio galutinis taškas",
  "invalidEndpoint": "Netinkamas galutinis taškas",
  "invalidEndpointMessage": "Atsiprašome, įvestas galutinis taškas netinkamas. Įveskite tinkamą galutinį tašką ir bandykite dar kartą.",
  "endpointUpdatedMessage": "Galutinis taškas sėkmingai atnaujintas",
  "customEndpoint": "Prijungta prie {endpoint}",
  "createCollaborativeLink": "Kurti bendradarbiavimo nuorodą",
  "search": "Ieškokite",
  "enterPersonName": "Įveskite asmens vardą",
  "enterName": "Įveskite vardą",
  "savePerson": "Išsaugoti asmenį",
  "editPerson": "Redaguoti asmenį",
  "mergedPhotos": "Sujungtos nuotraukos",
  "orMergeWithExistingPerson": "Arba sujunkite su esamais",
  "enterDateOfBirth": "Gimtadienis (neprivaloma)",
  "birthday": "Gimtadienis",
  "removePersonLabel": "Šalinti asmens žymą",
  "autoPairDesc": "Automatinis susiejimas veikia tik su įrenginiais, kurie palaiko „Chromecast“.",
  "manualPairDesc": "Susieti su PIN kodu veikia bet kuriame ekrane, kuriame norite peržiūrėti albumą.",
  "connectToDevice": "Prijungti prie įrenginio",
  "autoCastDialogBody": "Čia matysite pasiekiamus perdavimo įrenginius.",
  "noDeviceFound": "Įrenginys nerastas",
  "stopCastingTitle": "Stabdyti perdavimą",
  "stopCastingBody": "Ar norite sustabdyti perdavimą?",
  "castIPMismatchTitle": "Nepavyko perduoti albumo",
  "castIPMismatchBody": "Įsitikinkite, kad esate tame pačiame tinkle kaip ir televizorius.",
  "pairingComplete": "Susiejimas baigtas",
  "savingEdits": "Išsaugomi redagavimai...",
  "autoPair": "Automatiškai susieti",
  "pairWithPin": "Susieti su PIN",
  "faceRecognition": "Veido atpažinimas",
  "foundFaces": "Rasti veidai",
  "clusteringProgress": "Sankaupos vykdymas",
  "indexingIsPaused": "Indeksavimas pristabdytas. Jis bus automatiškai tęsiamas, kai įrenginys yra paruoštas.",
  "trim": "Trumpinti",
  "crop": "Apkirpti",
  "rotate": "Sukti",
  "left": "Kairė",
  "right": "Dešinė",
  "whatsNew": "Kas naujo",
  "reviewSuggestions": "Peržiūrėti pasiūlymus",
  "useAsCover": "Naudoti kaip viršelį",
  "notPersonLabel": "Ne {name}?",
  "@notPersonLabel": {
    "description": "Label to indicate that the person in the photo is not the person whose name is mentioned",
    "placeholders": {
      "name": {
        "content": "{name}",
        "type": "String"
      }
    }
  },
  "enable": "Įjungti",
  "enabled": "Įjungta",
  "moreDetails": "Daugiau išsamios informacijos",
  "enableMLIndexingDesc": "„Ente“ palaiko įrenginyje mašininį mokymąsi, skirtą veidų atpažinimui, magiškai paieškai ir kitoms išplėstinėms paieškos funkcijoms",
  "magicSearchHint": "Magiška paieška leidžia ieškoti nuotraukų pagal jų turinį, pvz., „gėlė“, „raudonas automobilis“, „tapatybės dokumentai“",
  "panorama": "Panorama",
  "reenterPassword": "Įveskite slaptažodį iš naujo",
  "reenterPin": "Įveskite PIN iš naujo",
  "deviceLock": "Įrenginio užraktas",
  "pinLock": "PIN užrakinimas",
  "next": "Toliau",
  "setNewPassword": "Nustatykite naują slaptažodį",
  "enterPin": "Įveskite PIN",
  "setNewPin": "Nustatykite naują PIN",
  "appLock": "Programos užraktas",
  "noSystemLockFound": "Nerastas sistemos užraktas",
  "tapToUnlock": "Palieskite, kad atrakintumėte",
  "tooManyIncorrectAttempts": "Per daug neteisingų bandymų.",
  "videoInfo": "Vaizdo įrašo informacija",
  "autoLock": "Automatinis užraktas",
  "immediately": "Iš karto",
  "autoLockFeatureDescription": "Laikas, po kurio programa užrakinama perkėlus ją į foną",
  "hideContent": "Slėpti turinį",
  "hideContentDescriptionAndroid": "Paslepia programų turinį programų perjungiklyje ir išjungia ekrano kopijas",
  "hideContentDescriptionIos": "Paslepia programos turinį programos perjungiklyje",
  "passwordStrengthInfo": "Slaptažodžio stiprumas apskaičiuojamas atsižvelgiant į slaptažodžio ilgį, naudotus simbolius ir į tai, ar slaptažodis patenka į 10 000 dažniausiai naudojamų slaptažodžių.",
  "noQuickLinksSelected": "Nėra pasirinktų sparčiųjų nuorodų",
  "pleaseSelectQuickLinksToRemove": "Pasirinkite sparčiąsias nuorodas, kad pašalintumėte",
  "removePublicLinks": "Šalinti viešąsias nuorodas",
  "thisWillRemovePublicLinksOfAllSelectedQuickLinks": "Tai pašalins visų pasirinktų sparčiųjų nuorodų viešąsias nuorodas.",
  "guestView": "Svečio peržiūra",
  "guestViewEnablePreSteps": "Kad įjungtumėte svečio peržiūrą, sistemos nustatymuose nustatykite įrenginio prieigos kodą arba ekrano užraktą.",
  "nameTheAlbum": "Pavadinkite albumą",
  "collectPhotosDescription": "Sukurkite nuorodą, į kurią draugai gali įkelti originalios kokybės nuotraukas.",
  "collect": "Rinkti",
  "appLockDescriptions": "Pasirinkite tarp numatytojo įrenginio užrakinimo ekrano ir pasirinktinio užrakinimo ekrano su PIN kodu arba slaptažodžiu.",
  "toEnableAppLockPleaseSetupDevicePasscodeOrScreen": "Kad įjungtumėte programos užraktą, sistemos nustatymuose nustatykite įrenginio prieigos kodą arba ekrano užraktą.",
  "authToViewPasskey": "Nustatykite tapatybę, kad peržiūrėtumėte savo slaptaraktą",
  "loopVideoOn": "Įjungtas vaizdo įrašo ciklas",
  "loopVideoOff": "Išjungtas vaizdo įrašo ciklas",
  "localSyncErrorMessage": "Atrodo, kad kažkas nutiko ne taip, nes vietinių nuotraukų sinchronizavimas trunka ilgiau nei tikėtasi. Susisiekite su mūsų palaikymo komanda.",
  "showPerson": "Rodyti asmenį",
  "sort": "Rikiuoti",
  "mostRecent": "Naujausią",
  "mostRelevant": "Aktualiausią",
  "loadingYourPhotos": "Įkeliamos nuotraukos...",
  "processingImport": "Apdorojama {folderName}...",
  "personName": "Asmens vardas",
  "addNewPerson": "Pridėti naują asmenį",
  "addNameOrMerge": "Pridėti vardą arba sujungti",
  "mergeWithExisting": "Sujungti su esamais",
  "newPerson": "Naujas asmuo",
  "addName": "Pridėti vardą",
  "add": "Pridėti",
  "extraPhotosFoundFor": "Rastos papildomos nuotraukos, skirtos {text}",
  "@extraPhotosFoundFor": {
    "placeholders": {
      "text": {
        "type": "String"
      }
    }
  },
  "extraPhotosFound": "Rastos papildomos nuotraukos",
  "configuration": "Konfiguracija",
  "localIndexing": "Vietinis indeksavimas",
  "areYouSureYouWantToResetThisPerson": "Ar tikrai norite iš naujo nustatyti šį asmenį?",
  "allPersonGroupingWillReset": "Visi šio asmens grupavimai bus iš naujo nustatyti, o jūs neteksite visų šiam asmeniui pateiktų pasiūlymų",
  "yesResetPerson": "Taip, nustatyti asmenį iš naujo",
  "onlyThem": "Tik jiems",
  "checkingModels": "Tikrinami modeliai...",
<<<<<<< HEAD
  "faceNotClusteredYet": "Face not clustered yet, please come back later"
=======
  "enableMachineLearningBanner": "Įjunkite mašininį mokymąsi magiškai paieškai ir veidų atpažinimui",
  "searchDiscoverEmptySection": "Vaizdai bus rodomi čia, kai bus užbaigtas apdorojimas",
  "searchPersonsEmptySection": "Asmenys bus rodomi čia, kai bus užbaigtas apdorojimas",
  "viewersSuccessfullyAdded": "{count, plural, one {Pridėtas {count} žiūrėtojas} few {Pridėti {count} žiūrėtojai} many {Pridėta {count} žiūrėtojo}=0 {Pridėta 0 žiūrėtojų} =1 {Pridėtas 1 žiūrėtojas} other {Pridėta {count} žiūrėtojų}}",
  "@viewersSuccessfullyAdded": {
    "placeholders": {
      "count": {
        "type": "int",
        "example": "2"
      }
    },
    "description": "Number of viewers that were successfully added to an album."
  },
  "collaboratorsSuccessfullyAdded": "{count, plural, one {Pridėtas {count} bendradarbis} few {Pridėti {count} bendradarbiai} many {Pridėta {count} bendradarbio}=0 {Pridėta 0 bendradarbių} =1 {Pridėtas 1 bendradarbis} other {Pridėta {count} bendradarbių}}",
  "@collaboratorsSuccessfullyAdded": {
    "placeholders": {
      "count": {
        "type": "int",
        "example": "2"
      }
    },
    "description": "Number of collaborators that were successfully added to an album."
  },
  "accountIsAlreadyConfigured": "Paskyra jau sukonfigūruota.",
  "sessionIdMismatch": "Seanso ID nesutampa.",
  "@sessionIdMismatch": {
    "description": "In passkey page, deeplink is ignored because of session ID mismatch."
  },
  "failedToFetchActiveSessions": "Nepavyko gauti aktyvių seansų.",
  "@failedToFetchActiveSessions": {
    "description": "In session page, warn user (in toast) that active sessions could not be fetched."
  },
  "failedToRefreshStripeSubscription": "Nepavyko atnaujinti prenumeratos.",
  "failedToPlayVideo": "Nepavyko paleisti vaizdo įrašą. ",
  "uploadIsIgnoredDueToIgnorereason": "Įkėlimas ignoruojamas dėl {ignoreReason}.",
  "@uploadIsIgnoredDueToIgnorereason": {
    "placeholders": {
      "ignoreReason": {
        "type": "String",
        "example": "no network"
      }
    }
  },
  "typeOfGallerGallerytypeIsNotSupportedForRename": "Galerijos tipas {galleryType} nepalaikomas pervadinimui.",
  "@typeOfGallerGallerytypeIsNotSupportedForRename": {
    "placeholders": {
      "galleryType": {
        "type": "String",
        "example": "no network"
      }
    }
  },
  "tapToUploadIsIgnoredDue": "Palieskite, kad įkeltumėte. Įkėlimas šiuo metu ignoruojamas dėl {ignoreReason}.",
  "@tapToUploadIsIgnoredDue": {
    "description": "Shown in upload icon widet, inside a tooltip.",
    "placeholders": {
      "ignoreReason": {
        "type": "String",
        "example": "no network"
      }
    }
  },
  "tapToUpload": "Palieskite, kad įkeltumėte",
  "@tapToUpload": {
    "description": "Shown in upload icon widet, inside a tooltip."
  },
  "info": "Informacija",
  "addFiles": "Pridėti failus",
  "castAlbum": "Perduoti albumą",
  "imageNotAnalyzed": "Vaizdas neanalizuotas.",
  "noFacesFound": "Nerasta veidų.",
  "fileNotUploadedYet": "Failas dar neįkeltas."
>>>>>>> 0ee657af
}<|MERGE_RESOLUTION|>--- conflicted
+++ resolved
@@ -900,9 +900,7 @@
   "yesResetPerson": "Taip, nustatyti asmenį iš naujo",
   "onlyThem": "Tik jiems",
   "checkingModels": "Tikrinami modeliai...",
-<<<<<<< HEAD
-  "faceNotClusteredYet": "Face not clustered yet, please come back later"
-=======
+  "faceNotClusteredYet": "Face not clustered yet, please come back later",
   "enableMachineLearningBanner": "Įjunkite mašininį mokymąsi magiškai paieškai ir veidų atpažinimui",
   "searchDiscoverEmptySection": "Vaizdai bus rodomi čia, kai bus užbaigtas apdorojimas",
   "searchPersonsEmptySection": "Asmenys bus rodomi čia, kai bus užbaigtas apdorojimas",
@@ -975,5 +973,4 @@
   "imageNotAnalyzed": "Vaizdas neanalizuotas.",
   "noFacesFound": "Nerasta veidų.",
   "fileNotUploadedYet": "Failas dar neįkeltas."
->>>>>>> 0ee657af
 }