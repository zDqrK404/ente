{
  "addToHiddenAlbum": "Add to hidden album",
  "moveToHiddenAlbum": "Move to hidden album",
  "fileTypes": "File types",
  "deleteConfirmDialogBody": "This account is linked to other ente apps, if you use any.\\n\\nYour uploaded data, across all ente apps, will be scheduled for deletion, and your account will be permanently deleted.",
  "yourMap": "Your map",
  "modifyYourQueryOrTrySearchingFor": "Modify your query, or try searching for",
  "contacts": "Contacts",
  "editLocation": "Edit location",
  "selectALocation": "Select a location",
  "selectALocationFirst": "Select a location first",
  "changeLocationOfSelectedItems": "Change location of selected items?",
  "editsToLocationWillOnlyBeSeenWithinEnte": "Edits to location will only be seen within Ente",
  "joinDiscord": "Join Discord",
  "locations": "Locations",
  "descriptions": "Descriptions",
  "addViewers": "{count, plural, zero {Add viewer} one {Add viewer} other {Add viewers}}",
  "addCollaborators": "{count, plural, zero {Add collaborator} one {Add collaborator} other {Add collaborators}}",
  "longPressAnEmailToVerifyEndToEndEncryption": "Long press an email to verify end to end encryption.",
  "createCollaborativeLink": "Create collaborative link",
  "search": "Search",
  "enterPersonName": "Enter person name",
  "removePersonLabel": "Remove person label",
  "faceRecognition": "Face recognition",
  "faceRecognitionIndexingDescription": "Please note that this will result in a higher bandwidth and battery usage until all items are indexed.",
  "foundFaces": "Found faces",
  "clusteringProgress": "Clustering progress",
  "indexingIsPaused": "Indexing is paused, will automatically resume when device is ready",
  "mlFunctions": "ML functions",
"reenterPassword": "Re-enter password",
  "reenterPin": "Re-enter PIN",
  "deviceLock": "Device lock",
  "pinLock": "PIN lock",
  "passwordLock": "Password lock",
  "next": "Next",
  "setNewPassword": "Set new password",
  "enterPin": "Enter PIN",
  "setNewPin": "Set new PIN",
  "appLock": "App lock",
  "noSystemLockFound": "No system lock found",
  "toEnableAppLockPleaseSetupDevicePasscodeOrScreen": "To enable app lock, please setup device passcode or screen lock in your system settings.",
  "tapToUnlock": "Tap to unlock",
<<<<<<< HEAD
  "tooManyIncorrectAttempts": "Too many incorrect attempts",
  "mlFunctions": "ML functions"
=======
  "tooManyIncorrectAttempts": "Too many incorrect attempts"
>>>>>>> 79eaaf3e

}<|MERGE_RESOLUTION|>--- conflicted
+++ resolved
@@ -26,8 +26,10 @@
   "foundFaces": "Found faces",
   "clusteringProgress": "Clustering progress",
   "indexingIsPaused": "Indexing is paused, will automatically resume when device is ready",
+  "reenterPassword": "Re-enter password",
   "mlFunctions": "ML functions",
 "reenterPassword": "Re-enter password",
+
   "reenterPin": "Re-enter PIN",
   "deviceLock": "Device lock",
   "pinLock": "PIN lock",
@@ -40,11 +42,8 @@
   "noSystemLockFound": "No system lock found",
   "toEnableAppLockPleaseSetupDevicePasscodeOrScreen": "To enable app lock, please setup device passcode or screen lock in your system settings.",
   "tapToUnlock": "Tap to unlock",
-<<<<<<< HEAD
-  "tooManyIncorrectAttempts": "Too many incorrect attempts",
-  "mlFunctions": "ML functions"
-=======
   "tooManyIncorrectAttempts": "Too many incorrect attempts"
->>>>>>> 79eaaf3e
+
+
 
 }