name: photos
description: ente photos application

# The following defines the version and build number for your application.
# A version number is three numbers separated by dots, like 1.2.43
# followed by an optional build number separated by a +.q
# Both the version and the builder number may be overridden in flutter
# build by specifying --build-name and --build-number, respectively.
# In Android, build-name is used as versionName while build-number used as versionCode.
# Read more about Android versioning at https://developer.android.com/studio/publish/versioning
# In iOS, build-name is used as CFBundleShortVersionString while build-number used as CFBundleVersion.
# Read more about iOS versioning at
# https://developer.apple.com/library/archive/documentation/General/Reference/InfoPlistKeyReference/Articles/CoreFoundationKeys.html

<<<<<<< HEAD
version: 0.9.82+982
=======
version: 0.9.83+983
>>>>>>> 40e3338e
publish_to: none

environment:
  sdk: ">=3.0.0 <4.0.0"

dependencies:
  adaptive_theme: ^3.1.0
  android_intent_plus: ^5.2.0
  animate_do: ^2.0.0
  animated_list_plus: ^0.5.2
  archive: ^3.6.1
  background_fetch: ^1.2.1
  battery_info: ^1.1.1
  bip39: ^1.0.6
  cached_network_image: ^3.0.0
  chewie:
    git:
      url: https://github.com/ente-io/chewie.git
      ref: forked_video_player_plus
  collection: # dart
  computer:
    git: "https://github.com/ente-io/computer.git"
  connectivity_plus: ^6.0.2
  cross_file: ^0.3.3
  crypto: ^3.0.2
  cupertino_icons: ^1.0.0
  dart_ui_isolate: ^1.1.1
  defer_pointer: ^0.0.2
  device_info_plus: ^9.0.3
  dio: ^4.0.6
  dots_indicator: ^2.0.0
  dotted_border: ^2.1.0
  dropdown_button2: ^2.0.0
  el_tooltip: ^2.2.1
  email_validator: ^2.0.1
  encrypt: ^5.0.3
  ente_cast:
    path: plugins/ente_cast
  ente_cast_normal:
    path: plugins/ente_cast_normal
  ente_feature_flag:
    path: plugins/ente_feature_flag
  equatable: ^2.0.5
  event_bus: ^2.0.0
  exif: ^3.0.0
  expandable: ^5.0.1
  expansion_tile_card: ^3.0.0
  extended_image: ^8.1.1
  fade_indexed_stack: ^0.2.2
  fast_base58: ^0.2.1
<<<<<<< HEAD
  ffmpeg_kit_flutter_full_gpl: ^6.0.3
  figma_squircle: ^0.5.3
=======
  ffmpeg_kit_flutter_min: ^6.0.3
  figma_squircle: 
    git:
      url: https://github.com/Ax0elz/figma_squircle.git
>>>>>>> 40e3338e
  file_saver:
    # Use forked version till this PR is merged: https://github.com/incrediblezayed/file_saver/pull/87
    git: https://github.com/jesims/file_saver.git
  firebase_core: ^3.6.0
  firebase_messaging: ^15.1.3
  flutter:
    sdk: flutter
  flutter_animate: ^4.1.0
  flutter_cache_manager: ^3.3.0
  flutter_datetime_picker_bdaya: ^3.0.2
  flutter_displaymode: ^0.6.0
  flutter_easyloading: ^3.0.0
  flutter_email_sender: ^5.2.0
  flutter_image_compress: ^1.1.0
  flutter_inappwebview: ^6.1.4
  flutter_launcher_icons: ^0.13.1
  flutter_local_notifications: ^17.2.2
  flutter_localizations:
    sdk: flutter
  flutter_map: ^6.2.0
  flutter_map_marker_cluster: ^1.3.6
  flutter_native_splash: ^2.2.0+1
  flutter_password_strength: ^0.1.6
  flutter_secure_storage: ^8.0.0
  flutter_sodium: ^0.2.0
  flutter_staggered_grid_view: ^0.6.2
  flutter_svg: ^2.0.10+1
  fluttertoast: ^8.0.6
  fraction: ^5.0.2
  freezed_annotation: ^2.4.1
  google_nav_bar: ^5.0.5
  home_widget: ^0.6.0
  html_unescape: ^2.0.0
  http: ^1.1.0
  image: ^4.0.17
  image_editor: ^1.6.0
  image_picker: ^1.1.1
  in_app_purchase: ^3.0.7
  intl: ^0.19.0
  json_annotation: ^4.8.0
  latlong2: ^0.9.0
  like_button: ^2.0.5
  loading_animations: ^2.1.0
  local_auth: ^2.1.5
  local_auth_android:
  local_auth_ios:
  logging: ^1.0.1
  lottie: ^1.2.2
  maps_launcher: ^2.2.1
  media_extension:
    git:
      url: "https://github.com/ente-io/media_extension.git"
      ref: deeplink_fixes
  media_kit: ^1.1.10+1
  media_kit_libs_ios_video: ^1.1.4
  media_kit_libs_video: ^1.0.4
  media_kit_video: ^1.2.4
  ml_linalg: ^13.11.31
  modal_bottom_sheet: ^3.0.0-pre
  motion_photos:
    git: "https://github.com/ente-io/motion_photo.git"
  motionphoto:
    git: "https://github.com/ente-io/motionphoto.git"
  move_to_background: ^1.0.2
  nanoid: ^1.0.0
  native_video_player:
    git:
      url: https://github.com/ashilkn/native_video_player.git
      ref: notify_if_video_isnt_playable
  onnx_dart:
    path: plugins/onnx_dart
  onnxruntime:
    git:
      url: https://github.com/ente-io/onnxruntime.git
      ref: ios_only
  open_mail_app: ^0.4.5
  package_info_plus: ^4.1.0
  page_transition: ^2.0.2
  panorama:
    git:
      url: https://github.com/ente-io/panorama_blur.git
      ref: blur
  password_strength: ^0.2.0
  path: #dart
  path_provider: ^2.1.1
  pedantic: ^1.9.2
  permission_handler: ^11.0.1
  photo_manager: ^3.5.3
  photo_view: ^0.14.0
  pinput: ^5.0.0
  pointycastle: ^3.7.3
  pool: ^1.5.1
  privacy_screen: ^0.0.6
  protobuf: ^3.1.0
  provider: ^6.0.0
  quiver: ^3.0.1
  receive_sharing_intent: ^1.7.0
  screenshot: ^3.0.0
  scrollable_positioned_list: ^0.3.5
  sentry: ^8.0.0
  sentry_flutter: ^8.0.0
  share_plus: ^10.0.2
  shared_preferences: ^2.0.5
  simple_cluster: ^0.3.0
  sqflite: ^2.3.0
  sqflite_migration: ^0.3.0
  sqlite3_flutter_libs: ^0.5.20
  sqlite_async: ^0.6.1
  step_progress_indicator: ^1.0.2
  styled_text: ^8.1.0
  syncfusion_flutter_core: ^25.2.5
  syncfusion_flutter_sliders: ^25.2.5
  synchronized: ^3.1.0
  system_info_plus: ^0.0.5
  tuple: ^2.0.0
  ua_client_hints: ^1.4.0
  uni_links: ^0.5.1
  url_launcher: ^6.3.0
  uuid: ^4.5.0
  video_editor:
    git:
      url: https://github.com/prateekmedia/video_editor.git
  video_player:
    git:
      url: https://github.com/ente-io/packages.git
      ref: android_video_roation_fix
      path: packages/video_player/video_player/
  video_player_media_kit: ^1.0.5
  video_thumbnail: ^0.5.3
  visibility_detector: ^0.3.3
  wakelock_plus: ^1.1.1
  wallpaper_manager_flutter: ^0.0.2
  wechat_assets_picker: ^8.6.3
  widgets_to_image: ^0.0.2
  xml: ^6.3.0
  xmp: ^1.0.3

dependency_overrides:
  # Remove this after removing dependency from flutter_sodium.
  # Newer flutter packages depends on ffi > 2.0.0 while flutter_sodium depends on ffi < 2.0.0
  ffi: 2.1.0
  intl: 0.18.1
  video_player:
    git:
      url: https://github.com/ente-io/packages.git
      ref: android_video_roation_fix
      path: packages/video_player/video_player/
  watcher: ^1.1.0
  win32: ^5.5.4

flutter_intl:
  enabled: true

dev_dependencies:
  build_runner: ^2.4.7
  flutter_lints: ^3.0.1
  flutter_test:
    sdk: flutter
  freezed: ^2.5.2
  integration_test:
    sdk: flutter
  intl_utils: ^2.8.7
  json_serializable: ^6.6.1
  test: ^1.22.0

flutter_icons:
  android: "launcher_icon"
  adaptive_icon_foreground: "assets/launcher_icon/ente-icon-foreground.png"
  adaptive_icon_background: "#ffffff"
  ios: true
  image_path: "assets/icon-light.png"

flutter_native_splash:
  color: "#ffffff"
  color_dark: "#000000"
  image: assets/splash-screen-light.png
  image_dark: assets/splash-screen-dark.png
  android_fullscreen: true
  android_gravity: center
  ios_content_mode: center
  android_12:
    # The image parameter sets the splash screen icon image.  If this parameter is not specified,
    # the app's launcher icon will be used instead.
    # Please note that the splash screen will be clipped to a circle on the center of the screen.
    # App icon without an icon background: This should be 1152×1152 pixels, and fit within a circle
    # 768 pixels in diameter.
    image: assets/splash-screen-light.png
    image_dark: assets/splash-screen-dark.png

# For information on the generic Dart part of this file, see the
# following page: https://dart.dev/tools/pub/pubspec

# The following section is specific to Flutter.
flutter:
  assets:
    - assets/
    - assets/video-editor/
    - assets/icons/
  fonts:
    - family: Inter
      fonts:
        - asset: fonts/Inter-Regular.ttf
        - asset: fonts/Inter-Medium.ttf
        - asset: fonts/Inter-Light.ttf
        - asset: fonts/Inter-SemiBold.ttf
        - asset: fonts/Inter-Bold.ttf
    - family: Montserrat
      fonts:
        - asset: fonts/Montserrat-Bold.ttf

  # The following line ensures that the Material Icons font is
  # included with your application, so that you can use the icons in
  # the material Icons class.
  uses-material-design: true

  # Flutter localization
  generate: true

  # To add assets to your application, add an assets section, like this:
  # assets:
  #  - images/a_dot_burr.jpeg
  #  - images/a_dot_ham.jpeg

  # An image asset can refer to one or more resolution-specific "variants", see
  # https://flutter.dev/assets-and-images/#resolution-aware.

  # For details regarding adding assets from package dependencies, see
  # https://flutter.dev/assets-and-images/#from-packages

  # To add custom fonts to your application, add a fonts section here,
  # in this "flutter" section. Each entry in this list should have a
  # "family" key with the font family name, and a "fonts" key with a
  # list giving the asset and other descriptors for the font. For
  # example:
  # fonts:
  #   - family: Schyler
  #     fonts:
  #       - asset: fonts/Schyler-Regular.ttf
  #       - asset: fonts/Schyler-Italic.ttf
  #         style: italic
  #   - family: Trajan Pro
  #     fonts:
  #       - asset: fonts/TrajanPro.ttf
  #       - asset: fonts/TrajanPro_Bold.ttf
  #         weight: 700
  #
  # For details regarding fonts from package dependencies,
  # see https://flutter.dev/custom-fonts/#from-packages<|MERGE_RESOLUTION|>--- conflicted
+++ resolved
@@ -12,11 +12,7 @@
 # Read more about iOS versioning at
 # https://developer.apple.com/library/archive/documentation/General/Reference/InfoPlistKeyReference/Articles/CoreFoundationKeys.html
 
-<<<<<<< HEAD
-version: 0.9.82+982
-=======
 version: 0.9.83+983
->>>>>>> 40e3338e
 publish_to: none
 
 environment:
@@ -67,15 +63,10 @@
   extended_image: ^8.1.1
   fade_indexed_stack: ^0.2.2
   fast_base58: ^0.2.1
-<<<<<<< HEAD
   ffmpeg_kit_flutter_full_gpl: ^6.0.3
-  figma_squircle: ^0.5.3
-=======
-  ffmpeg_kit_flutter_min: ^6.0.3
-  figma_squircle: 
+  figma_squircle:
     git:
       url: https://github.com/Ax0elz/figma_squircle.git
->>>>>>> 40e3338e
   file_saver:
     # Use forked version till this PR is merged: https://github.com/incrediblezayed/file_saver/pull/87
     git: https://github.com/jesims/file_saver.git
