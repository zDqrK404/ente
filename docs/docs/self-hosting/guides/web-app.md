--- conflicted
+++ resolved
@@ -163,13 +163,8 @@
 Copy the below contents to a file called `ecosystem.config.js` inside the
 `ente/web` directory.
 
-<<<<<<< HEAD
-```js
-module.exports = {
-=======
 ```js 
 module.exports = {
->>>>>>> 5e54b0af
   apps: [
     {
       name: "photos",
