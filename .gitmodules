[submodule "bada-frame"]
	path = ui
	url = https://github.com/ente-io/bada-frame
<<<<<<< HEAD
	branch = watch
=======
	branch = main
[submodule "thirdparty/next-electron-server"]
	path = thirdparty/next-electron-server
	url = https://github.com/ente-io/next-electron-server.git
	branch = desktop
>>>>>>> 8d18b801
<|MERGE_RESOLUTION|>--- conflicted
+++ resolved
@@ -1,12 +1,8 @@
 [submodule "bada-frame"]
 	path = ui
 	url = https://github.com/ente-io/bada-frame
-<<<<<<< HEAD
 	branch = watch
-=======
-	branch = main
 [submodule "thirdparty/next-electron-server"]
 	path = thirdparty/next-electron-server
 	url = https://github.com/ente-io/next-electron-server.git
-	branch = desktop
->>>>>>> 8d18b801
+	branch = desktop