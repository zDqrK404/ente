import 'package:ente_auth/l10n/l10n.dart';
import 'package:ente_auth/services/update_service.dart';
import 'package:ente_auth/theme/ente_theme.dart';
import 'package:ente_auth/utils/platform_util.dart';
import 'package:flutter/material.dart';
import 'package:url_launcher/url_launcher_string.dart';

class AppUpdateDialog extends StatefulWidget {
  final LatestVersionInfo? latestVersionInfo;

  const AppUpdateDialog(this.latestVersionInfo, {super.key});

  @override
  State<AppUpdateDialog> createState() => _AppUpdateDialogState();
}

class _AppUpdateDialogState extends State<AppUpdateDialog> {
  @override
  Widget build(BuildContext context) {
    final enteTextTheme = getEnteTextTheme(context);
    final List<Widget> changelog = [];
    for (final log in widget.latestVersionInfo!.changelog) {
      changelog.add(
        Padding(
          padding: const EdgeInsets.fromLTRB(8, 4, 0, 4),
          child: Text(
            "- $log",
            style: Theme.of(context).textTheme.bodySmall!.copyWith(
                  fontSize: 14,
                ),
          ),
        ),
      );
    }
    final content = Column(
      crossAxisAlignment: CrossAxisAlignment.start,
      mainAxisSize: MainAxisSize.min,
      children: [
        Text(
          widget.latestVersionInfo!.name!,
          style: const TextStyle(
            fontSize: 14,
            fontWeight: FontWeight.bold,
          ),
        ),
        const Padding(padding: EdgeInsets.all(8)),
        if (changelog.isNotEmpty)
          const Text(
            "Changelog",
            style: TextStyle(
              fontSize: 18,
            ),
          ),
        if (changelog.isNotEmpty) const Padding(padding: EdgeInsets.all(4)),
        Column(
          crossAxisAlignment: CrossAxisAlignment.start,
          children: changelog,
        ),
        const Padding(padding: EdgeInsets.all(8)),
        SizedBox(
          width: double.infinity,
          height: 64,
          child: OutlinedButton(
            style: Theme.of(context).outlinedButtonTheme.style!.copyWith(
              textStyle: MaterialStateProperty.resolveWith<TextStyle?>(
                (Set<MaterialState> states) {
                  return Theme.of(context).textTheme.titleMedium;
                },
              ),
            ),
            onPressed: () => launchUrlString(
              PlatformUtil.isDesktop()
                  ? widget.latestVersionInfo!.release!
                  : widget.latestVersionInfo!.url!,
              mode: LaunchMode.externalApplication,
            ),
            child: Text(
              context.l10n.downloadUpdate,
            ),
          ),
        ),
      ],
    );
    final shouldForceUpdate =
        UpdateService.instance.shouldForceUpdate(widget.latestVersionInfo);
    return PopScope(
      canPop: !shouldForceUpdate,
      child: AlertDialog(
        title: Column(
          crossAxisAlignment: CrossAxisAlignment.start,
          children: [
            Icon(
              Icons.auto_awesome_outlined,
              size: 24,
              color: getEnteColorScheme(context).strokeMuted,
            ),
            const SizedBox(
              height: 16,
            ),
            Text(
              shouldForceUpdate
                  ? context.l10n.criticalUpdateAvailable
                  : context.l10n.updateAvailable,
              style: enteTextTheme.h3Bold,
            ),
          ],
        ),
        content: content,
      ),
    );
  }
<<<<<<< HEAD
}

class ApkDownloaderDialog extends StatefulWidget {
  final LatestVersionInfo? versionInfo;

  const ApkDownloaderDialog(this.versionInfo, {super.key});

  @override
  State<ApkDownloaderDialog> createState() => _ApkDownloaderDialogState();
}

class _ApkDownloaderDialogState extends State<ApkDownloaderDialog> {
  String? _saveUrl;
  double? _downloadProgress;

  @override
  void initState() {
    super.initState();
    _saveUrl =
        "${Configuration.instance.getTempDirectory()}ente-${widget.versionInfo!.name!}.apk";
    _downloadApk();
  }

  @override
  Widget build(BuildContext context) {
    return PopScope(
      canPop: false,
      child: AlertDialog(
        title: const Text(
          "Downloading...",
          style: TextStyle(
            fontSize: 16,
          ),
          textAlign: TextAlign.center,
        ),
        content: LinearProgressIndicator(
          value: _downloadProgress,
          valueColor: AlwaysStoppedAnimation<Color>(
            Theme.of(context).colorScheme.alternativeColor,
          ),
        ),
      ),
    );
  }

  Future<void> _downloadApk() async {
    try {
      if (!File(_saveUrl!).existsSync()) {
        await Network.instance.getDio().download(
          widget.versionInfo!.url!,
          _saveUrl,
          onReceiveProgress: (count, _) {
            setState(() {
              _downloadProgress = count / widget.versionInfo!.size!;
            });
          },
        );
      }
      Navigator.of(context, rootNavigator: true).pop('dialog');
      OpenFilex.open(_saveUrl);
    } catch (e) {
      Logger("ApkDownloader").severe(e);
      final AlertDialog alert = AlertDialog(
        title: const Text("Sorry"),
        content: const Text("The download could not be completed"),
        actions: [
          TextButton(
            child: const Text(
              "Ignore",
              style: TextStyle(
                color: Colors.white,
              ),
            ),
            onPressed: () {
              Navigator.of(context, rootNavigator: true).pop('dialog');
              Navigator.of(context, rootNavigator: true).pop('dialog');
            },
          ),
          TextButton(
            child: Text(
              "Retry",
              style: TextStyle(
                color: Theme.of(context).colorScheme.alternativeColor,
              ),
            ),
            onPressed: () {
              Navigator.of(context, rootNavigator: true).pop('dialog');
              Navigator.of(context, rootNavigator: true).pop('dialog');
              showDialog(
                context: context,
                builder: (BuildContext context) {
                  return ApkDownloaderDialog(widget.versionInfo);
                },
                barrierDismissible: false,
              );
            },
          ),
        ],
      );

      showDialog(
        context: context,
        builder: (BuildContext context) {
          return alert;
        },
        barrierColor: Colors.black87,
      );
      return;
    }
  }
=======
>>>>>>> 318e8643
}<|MERGE_RESOLUTION|>--- conflicted
+++ resolved
@@ -109,117 +109,4 @@
       ),
     );
   }
-<<<<<<< HEAD
-}
-
-class ApkDownloaderDialog extends StatefulWidget {
-  final LatestVersionInfo? versionInfo;
-
-  const ApkDownloaderDialog(this.versionInfo, {super.key});
-
-  @override
-  State<ApkDownloaderDialog> createState() => _ApkDownloaderDialogState();
-}
-
-class _ApkDownloaderDialogState extends State<ApkDownloaderDialog> {
-  String? _saveUrl;
-  double? _downloadProgress;
-
-  @override
-  void initState() {
-    super.initState();
-    _saveUrl =
-        "${Configuration.instance.getTempDirectory()}ente-${widget.versionInfo!.name!}.apk";
-    _downloadApk();
-  }
-
-  @override
-  Widget build(BuildContext context) {
-    return PopScope(
-      canPop: false,
-      child: AlertDialog(
-        title: const Text(
-          "Downloading...",
-          style: TextStyle(
-            fontSize: 16,
-          ),
-          textAlign: TextAlign.center,
-        ),
-        content: LinearProgressIndicator(
-          value: _downloadProgress,
-          valueColor: AlwaysStoppedAnimation<Color>(
-            Theme.of(context).colorScheme.alternativeColor,
-          ),
-        ),
-      ),
-    );
-  }
-
-  Future<void> _downloadApk() async {
-    try {
-      if (!File(_saveUrl!).existsSync()) {
-        await Network.instance.getDio().download(
-          widget.versionInfo!.url!,
-          _saveUrl,
-          onReceiveProgress: (count, _) {
-            setState(() {
-              _downloadProgress = count / widget.versionInfo!.size!;
-            });
-          },
-        );
-      }
-      Navigator.of(context, rootNavigator: true).pop('dialog');
-      OpenFilex.open(_saveUrl);
-    } catch (e) {
-      Logger("ApkDownloader").severe(e);
-      final AlertDialog alert = AlertDialog(
-        title: const Text("Sorry"),
-        content: const Text("The download could not be completed"),
-        actions: [
-          TextButton(
-            child: const Text(
-              "Ignore",
-              style: TextStyle(
-                color: Colors.white,
-              ),
-            ),
-            onPressed: () {
-              Navigator.of(context, rootNavigator: true).pop('dialog');
-              Navigator.of(context, rootNavigator: true).pop('dialog');
-            },
-          ),
-          TextButton(
-            child: Text(
-              "Retry",
-              style: TextStyle(
-                color: Theme.of(context).colorScheme.alternativeColor,
-              ),
-            ),
-            onPressed: () {
-              Navigator.of(context, rootNavigator: true).pop('dialog');
-              Navigator.of(context, rootNavigator: true).pop('dialog');
-              showDialog(
-                context: context,
-                builder: (BuildContext context) {
-                  return ApkDownloaderDialog(widget.versionInfo);
-                },
-                barrierDismissible: false,
-              );
-            },
-          ),
-        ],
-      );
-
-      showDialog(
-        context: context,
-        builder: (BuildContext context) {
-          return alert;
-        },
-        barrierColor: Colors.black87,
-      );
-      return;
-    }
-  }
-=======
->>>>>>> 318e8643
 }