--- conflicted
+++ resolved
@@ -7,15 +7,6 @@
 class AuthenticatorGateway {
   late Dio _enteDio;
 
-<<<<<<< HEAD
-  AuthenticatorGateway(this._dio, this._config) {
-    _basedEndpoint = "${_config.getHttpEndpoint()}/authenticator";
-  }
-
-  Future<void> createKey(String encKey, String header) async {
-    await _dio.post(
-      "$_basedEndpoint/key",
-=======
   AuthenticatorGateway() {
     _enteDio = Network.instance.enteDio;
   }
@@ -23,7 +14,6 @@
   Future<void> createKey(String encKey, String header) async {
     await _enteDio.post(
       "/authenticator/key",
->>>>>>> 318e8643
       data: {
         "encryptedKey": encKey,
         "header": header,
@@ -33,18 +23,7 @@
 
   Future<AuthKey> getKey() async {
     try {
-<<<<<<< HEAD
-      final response = await _dio.get(
-        "$_basedEndpoint/key",
-        options: Options(
-          headers: {
-            "X-Auth-Token": _config.getToken(),
-          },
-        ),
-      );
-=======
       final response = await _enteDio.get("/authenticator/key");
->>>>>>> 318e8643
       return AuthKey.fromMap(response.data);
     } on DioException catch (e) {
       if (e.response != null && (e.response!.statusCode ?? 0) == 404) {
@@ -58,13 +37,8 @@
   }
 
   Future<AuthEntity> createEntity(String encryptedData, String header) async {
-<<<<<<< HEAD
-    final response = await _dio.post(
-      "$_basedEndpoint/entity",
-=======
     final response = await _enteDio.post(
       "/authenticator/entity",
->>>>>>> 318e8643
       data: {
         "encryptedData": encryptedData,
         "header": header,
@@ -78,13 +52,8 @@
     String encryptedData,
     String header,
   ) async {
-<<<<<<< HEAD
-    await _dio.put(
-      "$_basedEndpoint/entity",
-=======
     await _enteDio.put(
       "/authenticator/entity",
->>>>>>> 318e8643
       data: {
         "id": id,
         "encryptedData": encryptedData,
@@ -96,13 +65,8 @@
   Future<void> deleteEntity(
     String id,
   ) async {
-<<<<<<< HEAD
-    await _dio.delete(
-      "$_basedEndpoint/entity",
-=======
     await _enteDio.delete(
       "/authenticator/entity",
->>>>>>> 318e8643
       queryParameters: {
         "id": id,
       },
@@ -111,13 +75,8 @@
 
   Future<List<AuthEntity>> getDiff(int sinceTime, {int limit = 500}) async {
     try {
-<<<<<<< HEAD
-      final response = await _dio.get(
-        "$_basedEndpoint/entity/diff",
-=======
       final response = await _enteDio.get(
         "/authenticator/entity/diff",
->>>>>>> 318e8643
         queryParameters: {
           "sinceTime": sinceTime,
           "limit": limit,
