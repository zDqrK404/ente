import 'package:path/path.dart';
import 'package:photo_manager/photo_manager.dart';
import 'package:photos/core/configuration.dart';
import 'package:photos/core/constants.dart';
import 'package:photos/models/ente_file.dart';
import 'package:photos/models/file_type.dart';
import 'package:photos/models/location.dart';
import 'package:photos/models/magic_metadata.dart';
import 'package:photos/services/feature_flag_service.dart';
import 'package:photos/utils/exif_util.dart';
import 'package:photos/utils/file_uploader_util.dart';

class File extends EnteFile {
  int generatedID;
  int uploadedFileID;
  int ownerID;
  int collectionID;
  String localID;

  String title;
  String deviceFolder;
  int creationTime;
  int modificationTime;
  int updationTime;
  Location location;
  FileType fileType;
  int fileSubType;
  int duration;
  String exif;
  String hash;
  int metadataVersion;
  String encryptedKey;
  String keyDecryptionNonce;
  String fileDecryptionHeader;
  String thumbnailDecryptionHeader;
  String metadataDecryptionHeader;

  String mMdEncodedJson;
  int mMdVersion = 0;
  MagicMetadata _mmd;

  MagicMetadata get magicMetadata =>
      _mmd ?? MagicMetadata.fromEncodedJson(mMdEncodedJson ?? '{}');

  set magicMetadata(val) => _mmd = val;

  // public magic metadata is shared if during file/album sharing
  String pubMmdEncodedJson;
  int pubMmdVersion = 0;
  PubMagicMetadata _pubMmd;

  PubMagicMetadata get pubMagicMetadata =>
      _pubMmd ?? PubMagicMetadata.fromEncodedJson(pubMmdEncodedJson ?? '{}');

  set pubMagicMetadata(val) => _pubMmd = val;

  // in Version 1, live photo hash is stored as zip's hash.
  // in V2: LivePhoto hash is stored as imgHash:vidHash
  static const kCurrentMetadataVersion = 2;

  File();

<<<<<<< HEAD
  static File fromAsset(String pathName, AssetEntity asset) {
    File file = File();
=======
  static Future<File> fromAsset(String pathName, AssetEntity asset) async {
    final File file = File();
>>>>>>> 792dd67a
    file.localID = asset.id;
    file.title = asset.title;
    file.deviceFolder = pathName;
    file.location = Location(asset.latitude, asset.longitude);
    file.fileType = _fileTypeFromAsset(asset);
    file.creationTime = asset.createDateTime.microsecondsSinceEpoch;
    if (file.creationTime == 0) {
      try {
        final parsedDateTime = DateTime.parse(
          basenameWithoutExtension(file.title)
              .replaceAll("IMG_", "")
              .replaceAll("VID_", "")
              .replaceAll("DCIM_", "")
              .replaceAll("_", " "),
        );
        file.creationTime = parsedDateTime.microsecondsSinceEpoch;
      } catch (e) {
        file.creationTime = asset.modifiedDateTime.microsecondsSinceEpoch;
      }
    }
    file.modificationTime = asset.modifiedDateTime.microsecondsSinceEpoch;
    file.fileSubType = asset.subtype;
    file.metadataVersion = kCurrentMetadataVersion;
    return file;
  }

  static FileType _fileTypeFromAsset(AssetEntity asset) {
    FileType type = FileType.image;
    switch (asset.type) {
      case AssetType.image:
        type = FileType.image;
        // PHAssetMediaSubtype.photoLive.rawValue is 8
        // This hack should go away once photos_manager support livePhotos
        if (asset.subtype != null &&
            asset.subtype > -1 &&
            (asset.subtype & 8) != 0) {
          type = FileType.livePhoto;
        }
        break;
      case AssetType.video:
        type = FileType.video;
        break;
      default:
        type = FileType.other;
        break;
    }
    return type;
  }

  Future<AssetEntity> getAsset() {
    if (localID == null) {
      return Future.value(null);
    }
    return AssetEntity.fromId(localID);
  }

  void applyMetadata(Map<String, dynamic> metadata) {
    localID = metadata["localID"];
    title = metadata["title"];
    deviceFolder = metadata["deviceFolder"];
    creationTime = metadata["creationTime"] ?? 0;
    modificationTime = metadata["modificationTime"] ?? creationTime;
    final latitude = double.tryParse(metadata["latitude"].toString());
    final longitude = double.tryParse(metadata["longitude"].toString());
    if (latitude == null || longitude == null) {
      location = null;
    } else {
      location = Location(latitude, longitude);
    }
    fileType = getFileType(metadata["fileType"]);
    fileSubType = metadata["subType"] ?? -1;
    duration = metadata["duration"] ?? 0;
    exif = metadata["exif"];
    hash = metadata["hash"];
    // handle past live photos upload from web client
    if (hash == null &&
        fileType == FileType.livePhoto &&
        metadata.containsKey('imgHash') &&
        metadata.containsKey('vidHash')) {
      // convert to imgHash:vidHash
      hash =
          '${metadata['imgHash']}$kLivePhotoHashSeparator${metadata['vidHash']}';
    }
    metadataVersion = metadata["version"] ?? 0;
  }

  Future<Map<String, dynamic>> getMetadataForUpload(
    MediaUploadData mediaUploadData,
  ) async {
    final asset = await getAsset();
    // asset can be null for files shared to app
    if (asset != null) {
      fileSubType = asset.subtype;
      if (fileType == FileType.video) {
        duration = asset.duration;
      }
    }
    if (fileType == FileType.image) {
      final exifTime =
          await getCreationTimeFromEXIF(mediaUploadData.sourceFile);
      if (exifTime != null) {
        creationTime = exifTime.microsecondsSinceEpoch;
      }
    }
    hash = mediaUploadData.hashData?.fileHash;
    return getMetadata();
  }

  Map<String, dynamic> getMetadata() {
    final metadata = <String, dynamic>{};
    metadata["localID"] = isSharedMediaToAppSandbox() ? null : localID;
    metadata["title"] = title;
    metadata["deviceFolder"] = deviceFolder;
    metadata["creationTime"] = creationTime;
    metadata["modificationTime"] = modificationTime;
    metadata["fileType"] = fileType.index;
    if (location != null &&
        location.latitude != null &&
        location.longitude != null) {
      metadata["latitude"] = location.latitude;
      metadata["longitude"] = location.longitude;
    }
    if (fileSubType != null) {
      metadata["subType"] = fileSubType;
    }
    if (duration != null) {
      metadata["duration"] = duration;
    }
    if (hash != null) {
      metadata["hash"] = hash;
    }
    if (metadataVersion != null) {
      metadata["version"] = metadataVersion;
    }
    return metadata;
  }

  String getDownloadUrl() {
    final endpoint = Configuration.instance.getHttpEndpoint();
    if (endpoint != kDefaultProductionEndpoint ||
        FeatureFlagService.instance.disableCFWorker()) {
      return endpoint + "/files/download/" + uploadedFileID.toString();
    } else {
      return "https://files.ente.io/?fileID=" + uploadedFileID.toString();
    }
  }

  String getThumbnailUrl() {
    final endpoint = Configuration.instance.getHttpEndpoint();
    if (endpoint != kDefaultProductionEndpoint ||
        FeatureFlagService.instance.disableCFWorker()) {
      return endpoint + "/files/preview/" + uploadedFileID.toString();
    } else {
      return "https://thumbnails.ente.io/?fileID=" + uploadedFileID.toString();
    }
  }

  String getDisplayName() {
    if (pubMagicMetadata != null && pubMagicMetadata.editedName != null) {
      return pubMagicMetadata.editedName;
    }
    return title;
  }

  // returns true if the file isn't available in the user's gallery
  bool isRemoteFile() {
    return localID == null && uploadedFileID != null;
  }

  bool isSharedMediaToAppSandbox() {
    return localID != null &&
        (localID.startsWith(kOldSharedMediaIdentifier) ||
            localID.startsWith(kSharedMediaIdentifier));
  }

  bool hasLocation() {
    return location != null &&
        (location.longitude != 0 || location.latitude != 0);
  }

  @override
  String toString() {
    return '''File(generatedID: $generatedID, localID: $localID, title: $title, 
      uploadedFileId: $uploadedFileID, modificationTime: $modificationTime, 
      ownerID: $ownerID, collectionID: $collectionID, updationTime: $updationTime)''';
  }

  @override
  bool operator ==(Object o) {
    if (identical(this, o)) return true;

    return o is File &&
        o.generatedID == generatedID &&
        o.uploadedFileID == uploadedFileID &&
        o.localID == localID;
  }

  @override
  int get hashCode {
    return generatedID.hashCode ^ uploadedFileID.hashCode ^ localID.hashCode;
  }

  String tag() {
    return "local_" +
        localID.toString() +
        ":remote_" +
        uploadedFileID.toString() +
        ":generated_" +
        generatedID.toString();
  }

  @override
  String cacheKey() {
    // todo: Neeraj: 19thJuly'22: evaluate and add fileHash as the key?
    return localID ?? uploadedFileID?.toString() ?? generatedID?.toString();
  }

  @override
  String localIdentifier() {
    return localID;
  }
}<|MERGE_RESOLUTION|>--- conflicted
+++ resolved
@@ -60,13 +60,8 @@
 
   File();
 
-<<<<<<< HEAD
-  static File fromAsset(String pathName, AssetEntity asset) {
-    File file = File();
-=======
   static Future<File> fromAsset(String pathName, AssetEntity asset) async {
     final File file = File();
->>>>>>> 792dd67a
     file.localID = asset.id;
     file.title = asset.title;
     file.deviceFolder = pathName;
