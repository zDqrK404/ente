import 'dart:async';

import 'package:ente_auth/app/view/app.dart';
import 'package:ente_auth/core/configuration.dart';
import 'package:ente_auth/core/event_bus.dart';
import 'package:ente_auth/ente_theme_data.dart';
import 'package:ente_auth/events/trigger_logout_event.dart';
import "package:ente_auth/l10n/l10n.dart";
import 'package:ente_auth/locale.dart';
import 'package:ente_auth/theme/text_style.dart';
import 'package:ente_auth/ui/account/email_entry_page.dart';
import 'package:ente_auth/ui/account/login_page.dart';
import 'package:ente_auth/ui/account/logout_dialog.dart';
import 'package:ente_auth/ui/account/password_entry_page.dart';
import 'package:ente_auth/ui/account/password_reentry_page.dart';
import 'package:ente_auth/ui/common/gradient_button.dart';
import 'package:ente_auth/ui/home_page.dart';
import 'package:ente_auth/ui/settings/language_picker.dart';
import 'package:ente_auth/utils/navigation_util.dart';
import 'package:flutter/foundation.dart';
import "package:flutter/material.dart";

class OnboardingPage extends StatefulWidget {
  const OnboardingPage({Key? key}) : super(key: key);

  @override
  State<OnboardingPage> createState() => _OnboardingPageState();
}

class _OnboardingPageState extends State<OnboardingPage> {
  late StreamSubscription<TriggerLogoutEvent> _triggerLogoutEvent;

  @override
  void initState() {
    _triggerLogoutEvent =
        Bus.instance.on<TriggerLogoutEvent>().listen((event) async {
      await autoLogoutAlert(context);
    });
    super.initState();
  }

  @override
  void dispose() {
    _triggerLogoutEvent.cancel();
    super.dispose();
  }

  @override
  Widget build(BuildContext context) {
    debugPrint("Building OnboardingPage");
    final l10n = context.l10n;
    return Scaffold(
      body: SafeArea(
        child: Center(
          child: SingleChildScrollView(
            child: ConstrainedBox(
              constraints:
                  const BoxConstraints.tightFor(height: 800, width: 450),
              child: Padding(
                padding:
                    const EdgeInsets.symmetric(vertical: 40.0, horizontal: 40),
                child: Column(
                  children: [
                    Column(
                      children: [
                        kDebugMode
                            ? GestureDetector(
                                child: const Align(
                                  alignment: Alignment.topRight,
                                  child: Text("Lang"),
                                ),
                                onTap: () async {
                                  final locale = await getLocale();
                                  routeToPage(
                                    context,
                                    LanguageSelectorPage(
                                      appSupportedLocales,
                                      (locale) async {
                                        await setLocale(locale);
                                        App.setLocale(context, locale);
                                      },
                                      locale,
                                    ),
                                  ).then((value) {
                                    setState(() {});
                                  });
                                },
                              )
                            : const SizedBox(),
                        Image.asset(
                          "assets/sheild-front-gradient.png",
                          width: 200,
                          height: 200,
                        ),
                        const SizedBox(height: 12),
                        const Text(
                          "ente",
                          style: TextStyle(
                            fontWeight: FontWeight.bold,
                            fontFamily: 'Montserrat',
                            fontSize: 42,
                          ),
                        ),
                        const SizedBox(height: 4),
                        Text(
                          "Authenticator",
                          style: Theme.of(context).textTheme.headlineMedium,
                        ),
                        const SizedBox(height: 32),
                        Text(
                          l10n.onBoardingBody,
                          textAlign: TextAlign.center,
                          style:
<<<<<<< HEAD
                              Theme.of(context).textTheme.headline6!.copyWith(
                                    color: Theme.of(context)
                                        .colorScheme
                                        .mutedTextColor,
=======
                              Theme.of(context).textTheme.titleLarge!.copyWith(
                                    color: Colors.white38,
>>>>>>> c3a38b50
                                  ),
                        ),
                      ],
                    ),
                    const SizedBox(height: 100),
                    Container(
                      width: double.infinity,
                      padding: const EdgeInsets.symmetric(horizontal: 20),
                      child: GradientButton(
                        onTap: _navigateToSignUpPage,
                        text: l10n.newUser,
                      ),
                    ),
                    const SizedBox(height: 4),
                    Container(
                      width: double.infinity,
                      padding: const EdgeInsets.fromLTRB(20, 12, 20, 0),
                      child: Hero(
                        tag: "log_in",
                        child: ElevatedButton(
                          style: Theme.of(context)
                              .colorScheme
                              .optionalActionButtonStyle,
                          onPressed: _navigateToSignInPage,
                          child: Text(
                            l10n.existingUser,
                            style: const TextStyle(
                              color: Colors.black, // same for both themes
                            ),
                          ),
                        ),
                      ),
                    ),
                    const SizedBox(height: 4),
                    Container(
                      width: double.infinity,
                      padding: const EdgeInsets.only(top: 20, bottom: 20),
                      child: GestureDetector(
                        onTap: _optForOfflineMode,
                        child: Center(
                          child: Text(
                            l10n.useOffline,
                            style: body.copyWith(
                              color:
                                  Theme.of(context).colorScheme.mutedTextColor,
                            ),
                          ),
                        ),
                      ),
                    ),
                  ],
                ),
              ),
            ),
          ),
        ),
      ),
    );
  }

  Future<void> _optForOfflineMode() async {
    await Configuration.instance.optForOfflineMode();
    Navigator.of(context).push(
      MaterialPageRoute(
        builder: (BuildContext context) {
          return const HomePage();
        },
      ),
    );
  }

  void _navigateToSignUpPage() {
    Widget page;
    if (Configuration.instance.getEncryptedToken() == null) {
      page = const EmailEntryPage();
    } else {
      // No key
      if (Configuration.instance.getKeyAttributes() == null) {
        // Never had a key
        page = const PasswordEntryPage(
          mode: PasswordEntryMode.set,
        );
      } else if (Configuration.instance.getKey() == null) {
        // Yet to decrypt the key
        page = const PasswordReentryPage();
      } else {
        // All is well, user just has not subscribed
        page = const HomePage();
      }
    }
    Navigator.of(context).push(
      MaterialPageRoute(
        builder: (BuildContext context) {
          return page;
        },
      ),
    );
  }

  void _navigateToSignInPage() {
    Widget page;
    if (Configuration.instance.getEncryptedToken() == null) {
      page = const LoginPage();
    } else {
      // No key
      if (Configuration.instance.getKeyAttributes() == null) {
        // Never had a key
        page = const PasswordEntryPage(
          mode: PasswordEntryMode.set,
        );
      } else if (Configuration.instance.getKey() == null) {
        // Yet to decrypt the key
        page = const PasswordReentryPage();
      } else {
        // All is well, user just has not subscribed
        // page = getSubscriptionPage(isOnBoarding: true);
        page = const HomePage();
      }
    }
    Navigator.of(context).push(
      MaterialPageRoute(
        builder: (BuildContext context) {
          return page;
        },
      ),
    );
  }
}<|MERGE_RESOLUTION|>--- conflicted
+++ resolved
@@ -111,15 +111,11 @@
                           l10n.onBoardingBody,
                           textAlign: TextAlign.center,
                           style:
-<<<<<<< HEAD
-                              Theme.of(context).textTheme.headline6!.copyWith(
-                                    color: Theme.of(context)
-                                        .colorScheme
-                                        .mutedTextColor,
-=======
                               Theme.of(context).textTheme.titleLarge!.copyWith(
                                     color: Colors.white38,
->>>>>>> c3a38b50
+                                    // color: Theme.of(context)
+                                    //                            .colorScheme
+                                    //                            .mutedTextColor,
                                   ),
                         ),
                       ],
