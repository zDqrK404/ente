--- conflicted
+++ resolved
@@ -164,11 +164,7 @@
               ),
               leadingIcon: Icons.copy,
               menuItemColor: getEnteColorScheme(context).fillFaint,
-<<<<<<< HEAD
-              pressedColor: getEnteColorScheme(context).fillFaint,
               showOnlyLoadingState: true,
-=======
->>>>>>> 0e268cc3
               onTap: () async {
                 await Clipboard.setData(ClipboardData(text: url));
                 showShortToast(context, "Link copied to clipboard");
@@ -263,11 +259,7 @@
           ),
           leadingIcon: Icons.link,
           menuItemColor: getEnteColorScheme(context).fillFaint,
-<<<<<<< HEAD
-          pressedColor: getEnteColorScheme(context).fillFaint,
           showOnlyLoadingState: true,
-=======
->>>>>>> 0e268cc3
           onTap: () async {
             final bool result = await collectionActions.enableUrl(
               context,
