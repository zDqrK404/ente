--- conflicted
+++ resolved
@@ -7293,13 +7293,16 @@
     );
   }
 
-<<<<<<< HEAD
   /// `Quick links`
   String get quickLinks {
     return Intl.message(
       'Quick links',
       name: 'quickLinks',
-=======
+      desc: '',
+      args: [],
+    );
+  }
+
   /// `Select items to add`
   String get selectItemsToAdd {
     return Intl.message(
@@ -7335,7 +7338,6 @@
     return Intl.message(
       'Add photos',
       name: 'addPhotos',
->>>>>>> 648fa26d
       desc: '',
       args: [],
     );
