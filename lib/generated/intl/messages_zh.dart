// DO NOT EDIT. This is code generated via package:intl/generate_localized.dart
// This is a library that provides messages for a zh locale. All the
// messages from the main program should be duplicated here with the same
// function name.

// Ignore issues from commonly used lints in this file.
// ignore_for_file:unnecessary_brace_in_string_interps, unnecessary_new
// ignore_for_file:prefer_single_quotes,comment_references, directives_ordering
// ignore_for_file:annotate_overrides,prefer_generic_function_type_aliases
// ignore_for_file:unused_import, file_names, avoid_escaping_inner_quotes
// ignore_for_file:unnecessary_string_interpolations, unnecessary_string_escapes

import 'package:intl/intl.dart';
import 'package:intl/message_lookup_by_library.dart';

final messages = new MessageLookup();

typedef String MessageIfAbsent(String messageStr, List<dynamic> args);

class MessageLookup extends MessageLookupByLibrary {
  String get localeName => 'zh';

  static String m0(count) =>
      "${Intl.plural(count, one: '添加一个项目', other: '添加一些项目')}";

  static String m1(emailOrName) => "由 ${emailOrName} 添加";

  static String m2(albumName) => "成功添加到  ${albumName}";

  static String m3(count) =>
      "${Intl.plural(count, zero: '无参与者', one: '1个参与者', other: '${count} 个参与者')}";

  static String m4(versionValue) => "版本: ${versionValue}";

  static String m5(paymentProvider) => "请先取消您现有的订阅 ${paymentProvider}";

  static String m6(user) => "${user} 将无法添加更多照片到此相册\n\n他们仍然能够删除他们添加的现有照片";

  static String m7(isFamilyMember, storageAmountInGb) =>
      "${Intl.select(isFamilyMember, {
            'true': '到目前为止，您的家庭已经领取了 ${storageAmountInGb} GB',
            'false': '到目前为止，您已经领取了 ${storageAmountInGb} GB',
            'other': '到目前为止，您已经领取了${storageAmountInGb} GB',
          })}";

  static String m8(albumName) => "为 ${albumName} 创建了协作链接";

  static String m9(familyAdminEmail) =>
      "请联系 <green>${familyAdminEmail}</green> 来管理您的订阅";

  static String m10(provider) =>
      "请通过support@ente.io 用英语联系我们来管理您的 ${provider} 订阅。";

  static String m11(count) =>
      "${Intl.plural(count, one: '删除 ${count} 个项目', other: '删除 ${count} 个项目')}";

  static String m12(currentlyDeleting, totalCount) =>
      "正在删除 ${currentlyDeleting} /共 ${totalCount}";

  static String m13(albumName) => "这将删除用于访问\"${albumName}\"的公共链接。";

  static String m14(supportEmail) => "请从您注册的电子邮件地址拖放一封邮件到 ${supportEmail}";

  static String m15(count, storageSaved) =>
      "您已经清理了 ${Intl.plural(count, other: '${count} 个重复文件')}, 释放了 (${storageSaved}!)";

  static String m16(count, formattedSize) =>
      "${count} 个文件，每个文件 ${formattedSize}";

  static String m17(newEmail) => "电子邮件已更改为 ${newEmail}";

  static String m18(email) => "${email} 没有 ente 账户。\n\n向他们发送分享照片的邀请。";

  static String m19(count, formattedNumber) =>
      "此设备上的 ${Intl.plural(count, one: '1 个文件', other: '${formattedNumber} 个文件')} 已安全备份";

  static String m20(count, formattedNumber) =>
      "此相册中的 ${Intl.plural(count, one: '1 个文件', other: '${formattedNumber} 个文件')} 已安全备份";

  static String m21(storageAmountInGB) =>
      "每当有人注册付费计划时${storageAmountInGB} GB 并应用了您的代码";

  static String m22(freeAmount, storageUnit) =>
      "${freeAmount} ${storageUnit} 空闲";

  static String m23(endDate) => "免费试用有效期至 ${endDate}";

  static String m24(count) =>
      "只要您有有效的订阅，您仍然可以在 ente 上访问 ${Intl.plural(count, one: 'it', other: 'them')}";

  static String m25(sizeInMBorGB) => "释放 ${sizeInMBorGB}";

  static String m26(count, formattedSize) =>
      "${Intl.plural(count, one: '它可以从设备中删除以释放 ${formattedSize}', other: '它们可以从设备中删除以释放 ${formattedSize}')}";

  static String m27(count) =>
      "${Intl.plural(count, one: '${count} 个项目', other: '${count} 个项目')}";

  static String m28(expiryTime) => "链接将在 ${expiryTime} 过期";

  static String m29(count, formattedCount) =>
      "${Intl.plural(count, zero: '没有回忆', one: '${formattedCount} 个回忆', other: '${formattedCount} 个回忆')}";

  static String m30(count) =>
      "${Intl.plural(count, one: '移动一个项目', other: '移动一些项目')}";

  static String m31(albumName) => "成功移动到 ${albumName}";

  static String m32(passwordStrengthValue) => "密码强度： ${passwordStrengthValue}";

  static String m33(providerName) => "如果您被收取费用，请用英语与 ${providerName} 的客服聊天";

  static String m34(reason) => "很抱歉，您的支付因 ${reason} 而失败";

  static String m35(endDate) => "免费试用有效期至 ${endDate}。\n之后您可以选择付费计划。";

  static String m36(toEmail) => "请给我们发送电子邮件至 ${toEmail}";

  static String m37(toEmail) => "请将日志发送至 \n${toEmail}";

  static String m38(storeName) => "在 ${storeName} 上给我们评分";

  static String m39(storageInGB) => "3. 你都可以免费获得 ${storageInGB} GB*";

  static String m40(userEmail) =>
      "${userEmail} 将从这个共享相册中删除\n\nTA们添加的任何照片也将从相册中删除";

  static String m41(endDate) => "在 ${endDate} 前续费";

<<<<<<< HEAD
  static String m65(count) =>
=======
  static String m64(count) =>
>>>>>>> ee340b1d
      "${Intl.plural(count, other: '已找到 ${count} 个结果')}";

  static String m42(count) => "已选择 ${count} 个";

  static String m43(count, yourCount) => "选择了 ${count} 个 (您的 ${yourCount} 个)";

  static String m44(verificationID) => "这是我的ente.io 的验证 ID： ${verificationID}。";

  static String m45(verificationID) =>
      "嘿，你能确认这是你的 ente.io 验证 ID：${verificationID}";

  static String m46(referralCode, referralStorageInGB) =>
      "ente转发码: ${referralCode} \n\n在设置 → 常规 → 推荐中应用它以在注册付费计划后可以免费获得 ${referralStorageInGB} GB\n\nhttps://ente.io";

  static String m47(numberOfPeople) =>
      "${Intl.plural(numberOfPeople, zero: '与特定人员共享', one: '与 1 人共享', other: '与 ${numberOfPeople} 人共享')}";

  static String m48(emailIDs) => "与 ${emailIDs} 共享";

  static String m49(fileType) => "此 ${fileType} 将从您的设备中删除。";

  static String m50(fileType) => "此 ${fileType} 同时在ente和您的设备中。";

  static String m51(fileType) => "此 ${fileType} 将从ente中删除。";

  static String m52(storageAmountInGB) => "${storageAmountInGB} GB";

  static String m53(
          usedAmount, usedStorageUnit, totalAmount, totalStorageUnit) =>
      "已使用 ${usedAmount} ${usedStorageUnit} / ${totalAmount} ${totalStorageUnit}";

  static String m54(id) =>
      "您的 ${id} 已经链接到另一个ente账户。\n如果您想要通过此账户使用您的 ${id} ，请联系我们的客服\'\'";

  static String m55(endDate) => "您的订阅将于 ${endDate} 取消";

  static String m56(completed, total) => "已保存的回忆 ${completed}/共 ${total}";

  static String m57(storageAmountInGB) => "他们也会获得 ${storageAmountInGB} GB";

  static String m58(email) => "这是 ${email} 的验证ID";

  static String m59(count) =>
      "${Intl.plural(count, zero: '', one: '1天', other: '${count} 天')}";

  static String m66(endDate) => "有效期至 ${endDate}";

  static String m60(email) => "验证 ${email}";

  static String m61(email) => "我们已经发送邮件到 <green>${email}</green>";

  static String m62(count) =>
      "${Intl.plural(count, one: '${count} 年前', other: '${count} 年前')}";

  static String m63(storageSaved) => "您已成功释放了 ${storageSaved}！";

  final messages = _notInlinedMessages(_notInlinedMessages);
  static Map<String, Function> _notInlinedMessages(_) => <String, Function>{
        "aNewVersionOfEnteIsAvailable":
            MessageLookupByLibrary.simpleMessage("有新版本的 ente 可供使用。"),
        "about": MessageLookupByLibrary.simpleMessage("关于"),
        "account": MessageLookupByLibrary.simpleMessage("账户"),
        "accountWelcomeBack": MessageLookupByLibrary.simpleMessage("欢迎回来！"),
        "ackPasswordLostWarning": MessageLookupByLibrary.simpleMessage(
            "我明白，如果我丢失密码，我可能会丢失我的数据，因为我的数据是 <underline>端到端加密的</underline>。"),
        "activeSessions": MessageLookupByLibrary.simpleMessage("已登录的设备"),
        "addANewEmail": MessageLookupByLibrary.simpleMessage("添加新的电子邮件"),
        "addCollaborator": MessageLookupByLibrary.simpleMessage("添加协作者"),
        "addFromDevice": MessageLookupByLibrary.simpleMessage("从设备添加"),
        "addItem": m0,
        "addLocation": MessageLookupByLibrary.simpleMessage("添加地点"),
        "addLocationButton": MessageLookupByLibrary.simpleMessage("添加"),
        "addMore": MessageLookupByLibrary.simpleMessage("添加更多"),
        "addNew": MessageLookupByLibrary.simpleMessage("新建"),
        "addOnPageSubtitle": MessageLookupByLibrary.simpleMessage("附加组件详情"),
        "addOns": MessageLookupByLibrary.simpleMessage("附加组件"),
        "addPhotos": MessageLookupByLibrary.simpleMessage("添加照片"),
        "addSelected": MessageLookupByLibrary.simpleMessage("添加所选项"),
        "addToAlbum": MessageLookupByLibrary.simpleMessage("添加到相册"),
        "addToEnte": MessageLookupByLibrary.simpleMessage("添加到 ente"),
        "addToHiddenAlbum": MessageLookupByLibrary.simpleMessage("添加到隐藏相册"),
        "addViewer": MessageLookupByLibrary.simpleMessage("添加查看者"),
        "addYourPhotosNow": MessageLookupByLibrary.simpleMessage("立即添加您的照片"),
        "addedAs": MessageLookupByLibrary.simpleMessage("已添加为"),
        "addedBy": m1,
        "addedSuccessfullyTo": m2,
        "addingToFavorites": MessageLookupByLibrary.simpleMessage("正在添加到收藏..."),
        "advanced": MessageLookupByLibrary.simpleMessage("高级设置"),
        "advancedSettings": MessageLookupByLibrary.simpleMessage("高级设置"),
        "after1Day": MessageLookupByLibrary.simpleMessage("1天后"),
        "after1Hour": MessageLookupByLibrary.simpleMessage("1小时后"),
        "after1Month": MessageLookupByLibrary.simpleMessage("1个月后"),
        "after1Week": MessageLookupByLibrary.simpleMessage("1 周后"),
        "after1Year": MessageLookupByLibrary.simpleMessage("1 年后"),
        "albumOwner": MessageLookupByLibrary.simpleMessage("所有者"),
        "albumParticipantsCount": m3,
        "albumTitle": MessageLookupByLibrary.simpleMessage("相册标题"),
        "albumUpdated": MessageLookupByLibrary.simpleMessage("相册已更新"),
        "albums": MessageLookupByLibrary.simpleMessage("相册"),
        "allClear": MessageLookupByLibrary.simpleMessage("✨ 全部清除"),
        "allMemoriesPreserved":
            MessageLookupByLibrary.simpleMessage("所有回忆都已保存"),
        "allowAddPhotosDescription":
            MessageLookupByLibrary.simpleMessage("允许具有链接的人也将照片添加到共享相册。"),
        "allowAddingPhotos": MessageLookupByLibrary.simpleMessage("允许添加照片"),
        "allowDownloads": MessageLookupByLibrary.simpleMessage("允许下载"),
        "allowPeopleToAddPhotos":
            MessageLookupByLibrary.simpleMessage("允许人们添加照片"),
        "androidBiometricHint": MessageLookupByLibrary.simpleMessage("验证身份"),
        "androidBiometricNotRecognized":
            MessageLookupByLibrary.simpleMessage("无法识别。请重试。"),
        "androidBiometricRequiredTitle":
            MessageLookupByLibrary.simpleMessage("需要生物量"),
        "androidBiometricSuccess": MessageLookupByLibrary.simpleMessage("成功"),
        "androidCancelButton": MessageLookupByLibrary.simpleMessage("取消"),
        "androidDeviceCredentialsRequiredTitle":
            MessageLookupByLibrary.simpleMessage("需要设备凭据"),
        "androidDeviceCredentialsSetupDescription":
            MessageLookupByLibrary.simpleMessage("需要设备凭据"),
        "androidGoToSettingsDescription": MessageLookupByLibrary.simpleMessage(
            "未在您的设备上设置生物鉴别身份验证。前往“设置>安全”添加生物鉴别身份验证。"),
        "androidIosWebDesktop":
            MessageLookupByLibrary.simpleMessage("安卓, iOS, 网页端, 桌面端"),
        "androidSignInTitle": MessageLookupByLibrary.simpleMessage("需要身份验证"),
        "appVersion": m4,
        "appleId": MessageLookupByLibrary.simpleMessage("Apple ID"),
        "apply": MessageLookupByLibrary.simpleMessage("应用"),
        "applyCodeTitle": MessageLookupByLibrary.simpleMessage("应用代码"),
        "appstoreSubscription":
            MessageLookupByLibrary.simpleMessage("AppStore 订阅"),
        "archive": MessageLookupByLibrary.simpleMessage("存档"),
        "archiveAlbum": MessageLookupByLibrary.simpleMessage("存档相册"),
        "archiving": MessageLookupByLibrary.simpleMessage("正在归档中..."),
        "areYouSureThatYouWantToLeaveTheFamily":
            MessageLookupByLibrary.simpleMessage("您确定要离开家庭计划吗？"),
        "areYouSureYouWantToCancel":
            MessageLookupByLibrary.simpleMessage("您确定要取消吗？"),
        "areYouSureYouWantToChangeYourPlan":
            MessageLookupByLibrary.simpleMessage("您确定要更改您的计划吗？"),
        "areYouSureYouWantToExit":
            MessageLookupByLibrary.simpleMessage("您确定要退出吗？"),
        "areYouSureYouWantToLogout":
            MessageLookupByLibrary.simpleMessage("您确定要退出登录吗？"),
        "areYouSureYouWantToRenew":
            MessageLookupByLibrary.simpleMessage("您确定要续费吗？"),
        "askCancelReason":
            MessageLookupByLibrary.simpleMessage("您的订阅已取消。您想分享原因吗？"),
        "askDeleteReason":
            MessageLookupByLibrary.simpleMessage("您删除账户的主要原因是什么？"),
        "askYourLovedOnesToShare":
            MessageLookupByLibrary.simpleMessage("请您的亲人分享"),
        "atAFalloutShelter": MessageLookupByLibrary.simpleMessage("在一个保护所中"),
        "authToChangeEmailVerificationSetting":
            MessageLookupByLibrary.simpleMessage("请进行身份验证以更改电子邮件验证"),
        "authToChangeLockscreenSetting":
            MessageLookupByLibrary.simpleMessage("请验证以更改锁屏设置"),
        "authToChangeYourEmail":
            MessageLookupByLibrary.simpleMessage("请验证以更改您的电子邮件"),
        "authToChangeYourPassword":
            MessageLookupByLibrary.simpleMessage("请验证以更改密码"),
        "authToConfigureTwofactorAuthentication":
            MessageLookupByLibrary.simpleMessage("请进行身份验证以配置双重身份验证"),
        "authToInitiateAccountDeletion":
            MessageLookupByLibrary.simpleMessage("请进行身份验证以启动账户删除"),
        "authToViewYourActiveSessions":
            MessageLookupByLibrary.simpleMessage("请验证以查看您的活动会话"),
        "authToViewYourHiddenFiles":
            MessageLookupByLibrary.simpleMessage("请验证以查看您的隐藏文件"),
        "authToViewYourMemories":
            MessageLookupByLibrary.simpleMessage("请验证以查看您的回忆"),
        "authToViewYourRecoveryKey":
            MessageLookupByLibrary.simpleMessage("请验证以查看您的恢复密钥"),
        "authenticating": MessageLookupByLibrary.simpleMessage("正在验证..."),
        "authenticationFailedPleaseTryAgain":
            MessageLookupByLibrary.simpleMessage("身份验证失败，请重试"),
        "authenticationSuccessful":
            MessageLookupByLibrary.simpleMessage("验证成功"),
        "available": MessageLookupByLibrary.simpleMessage("可用"),
        "backedUpFolders": MessageLookupByLibrary.simpleMessage("已备份的文件夹"),
        "backup": MessageLookupByLibrary.simpleMessage("备份"),
        "backupFailed": MessageLookupByLibrary.simpleMessage("备份失败"),
        "backupOverMobileData":
            MessageLookupByLibrary.simpleMessage("通过移动数据备份"),
        "backupSettings": MessageLookupByLibrary.simpleMessage("备份设置"),
        "backupVideos": MessageLookupByLibrary.simpleMessage("备份视频"),
        "blackFridaySale": MessageLookupByLibrary.simpleMessage("黑色星期五特惠"),
        "blog": MessageLookupByLibrary.simpleMessage("博客"),
        "cachedData": MessageLookupByLibrary.simpleMessage("缓存数据"),
        "calculating": MessageLookupByLibrary.simpleMessage("正在计算..."),
        "canNotUploadToAlbumsOwnedByOthers":
            MessageLookupByLibrary.simpleMessage("无法上传到他人拥有的相册中"),
        "canOnlyCreateLinkForFilesOwnedByYou":
            MessageLookupByLibrary.simpleMessage("只能为您拥有的文件创建链接"),
        "canOnlyRemoveFilesOwnedByYou":
            MessageLookupByLibrary.simpleMessage("只能删除您拥有的文件"),
        "cancel": MessageLookupByLibrary.simpleMessage("取消"),
        "cancelOtherSubscription": m5,
        "cancelSubscription": MessageLookupByLibrary.simpleMessage("取消订阅"),
        "cannotAddMorePhotosAfterBecomingViewer": m6,
        "cannotDeleteSharedFiles":
            MessageLookupByLibrary.simpleMessage("无法删除共享文件"),
        "centerPoint": MessageLookupByLibrary.simpleMessage("中心点"),
        "changeEmail": MessageLookupByLibrary.simpleMessage("修改邮箱"),
        "changePassword": MessageLookupByLibrary.simpleMessage("修改密码"),
        "changePasswordTitle": MessageLookupByLibrary.simpleMessage("修改密码"),
        "changePermissions": MessageLookupByLibrary.simpleMessage("要修改权限吗？"),
        "checkForUpdates": MessageLookupByLibrary.simpleMessage("检查更新"),
        "checkInboxAndSpamFolder": MessageLookupByLibrary.simpleMessage(
            "请检查您的收件箱 (或者是在您的“垃圾邮件”列表内) 以完成验证"),
        "checking": MessageLookupByLibrary.simpleMessage("正在检查..."),
        "claimFreeStorage": MessageLookupByLibrary.simpleMessage("领取免费存储"),
        "claimMore": MessageLookupByLibrary.simpleMessage("领取更多！"),
        "claimed": MessageLookupByLibrary.simpleMessage("已领取"),
        "claimedStorageSoFar": m7,
        "clearCaches": MessageLookupByLibrary.simpleMessage("清除缓存"),
        "click": MessageLookupByLibrary.simpleMessage("• 点击"),
        "clickOnTheOverflowMenu":
            MessageLookupByLibrary.simpleMessage("• 点击溢出菜单"),
        "close": MessageLookupByLibrary.simpleMessage("关闭"),
        "clubByCaptureTime": MessageLookupByLibrary.simpleMessage("按抓取时间断开"),
        "clubByFileName": MessageLookupByLibrary.simpleMessage("按文件名排序"),
        "codeAppliedPageTitle": MessageLookupByLibrary.simpleMessage("代码已应用"),
        "codeCopiedToClipboard":
            MessageLookupByLibrary.simpleMessage("代码已复制到剪贴板"),
        "codeUsedByYou": MessageLookupByLibrary.simpleMessage("您所使用的代码"),
        "collabLinkSectionDescription": MessageLookupByLibrary.simpleMessage(
            "创建一个链接以允许人们在您的共享相册中添加和查看照片，而无需应用程序或账户。 非常适合收集活动照片。"),
        "collaborativeLink": MessageLookupByLibrary.simpleMessage("协作链接"),
        "collaborativeLinkCreatedFor": m8,
        "collaborator": MessageLookupByLibrary.simpleMessage("协作者"),
        "collaboratorsCanAddPhotosAndVideosToTheSharedAlbum":
            MessageLookupByLibrary.simpleMessage("协作者可以将照片和视频添加到共享相册中。"),
        "collageLayout": MessageLookupByLibrary.simpleMessage("布局"),
        "collageSaved": MessageLookupByLibrary.simpleMessage("拼贴已保存到相册"),
        "collectEventPhotos": MessageLookupByLibrary.simpleMessage("收集活动照片"),
        "collectPhotos": MessageLookupByLibrary.simpleMessage("收集照片"),
        "color": MessageLookupByLibrary.simpleMessage("颜色"),
        "confirm": MessageLookupByLibrary.simpleMessage("确认"),
        "confirm2FADisable":
            MessageLookupByLibrary.simpleMessage("您确定要禁用双因素认证吗？"),
        "confirmAccountDeletion":
            MessageLookupByLibrary.simpleMessage("确认删除账户"),
        "confirmDeletePrompt":
            MessageLookupByLibrary.simpleMessage("是的，我想永久删除此账户及其相关数据."),
        "confirmPassword": MessageLookupByLibrary.simpleMessage("请确认密码"),
        "confirmPlanChange": MessageLookupByLibrary.simpleMessage("确认更改计划"),
        "confirmRecoveryKey": MessageLookupByLibrary.simpleMessage("确认恢复密钥"),
        "confirmYourRecoveryKey":
            MessageLookupByLibrary.simpleMessage("确认您的恢复密钥"),
        "contactFamilyAdmin": m9,
        "contactSupport": MessageLookupByLibrary.simpleMessage("联系支持"),
        "contactToManageSubscription": m10,
        "contacts": MessageLookupByLibrary.simpleMessage("联系人"),
        "contents": MessageLookupByLibrary.simpleMessage("内容"),
        "continueLabel": MessageLookupByLibrary.simpleMessage("继续"),
        "continueOnFreeTrial": MessageLookupByLibrary.simpleMessage("继续免费试用"),
        "convertToAlbum": MessageLookupByLibrary.simpleMessage("转换为相册"),
        "copyEmailAddress": MessageLookupByLibrary.simpleMessage("复制电子邮件地址"),
        "copyLink": MessageLookupByLibrary.simpleMessage("复制链接"),
        "copypasteThisCodentoYourAuthenticatorApp":
            MessageLookupByLibrary.simpleMessage("请复制粘贴此代码\n到您的身份验证器应用程序上"),
        "couldNotBackUpTryLater":
            MessageLookupByLibrary.simpleMessage("我们无法备份您的数据。\n我们将稍后再试。"),
        "couldNotFreeUpSpace": MessageLookupByLibrary.simpleMessage("无法释放空间"),
        "couldNotUpdateSubscription":
            MessageLookupByLibrary.simpleMessage("无法升级订阅"),
        "count": MessageLookupByLibrary.simpleMessage("计数"),
        "crashReporting": MessageLookupByLibrary.simpleMessage("崩溃报告"),
        "create": MessageLookupByLibrary.simpleMessage("创建"),
        "createAccount": MessageLookupByLibrary.simpleMessage("创建账户"),
        "createAlbumActionHint":
            MessageLookupByLibrary.simpleMessage("长按选择照片，然后点击 + 创建相册"),
        "createCollage": MessageLookupByLibrary.simpleMessage("创建拼贴"),
        "createNewAccount": MessageLookupByLibrary.simpleMessage("创建新账号"),
        "createOrSelectAlbum": MessageLookupByLibrary.simpleMessage("创建或选择相册"),
        "createPublicLink": MessageLookupByLibrary.simpleMessage("创建公开链接"),
        "creatingLink": MessageLookupByLibrary.simpleMessage("正在创建链接..."),
        "criticalUpdateAvailable":
            MessageLookupByLibrary.simpleMessage("可用的关键更新"),
        "currentUsageIs": MessageLookupByLibrary.simpleMessage("当前用量 "),
        "custom": MessageLookupByLibrary.simpleMessage("自定义"),
        "darkTheme": MessageLookupByLibrary.simpleMessage("深色"),
        "dayToday": MessageLookupByLibrary.simpleMessage("今天"),
        "dayYesterday": MessageLookupByLibrary.simpleMessage("昨天"),
        "decrypting": MessageLookupByLibrary.simpleMessage("解密中..."),
        "decryptingVideo": MessageLookupByLibrary.simpleMessage("正在解密视频..."),
        "deduplicateFiles": MessageLookupByLibrary.simpleMessage("重复文件"),
        "delete": MessageLookupByLibrary.simpleMessage("删除"),
        "deleteAccount": MessageLookupByLibrary.simpleMessage("删除账户"),
        "deleteAccountFeedbackPrompt":
            MessageLookupByLibrary.simpleMessage("我们很抱歉看到您离开。请分享您的反馈以帮助我们改进。"),
        "deleteAccountPermanentlyButton":
            MessageLookupByLibrary.simpleMessage("永久删除账户"),
        "deleteAlbum": MessageLookupByLibrary.simpleMessage("删除相册"),
        "deleteAlbumDialog": MessageLookupByLibrary.simpleMessage(
            "也删除此相册中存在的照片(和视频)，从 <bold>他们所加入的所有</bold> 其他相册？"),
        "deleteAlbumsDialogBody": MessageLookupByLibrary.simpleMessage(
            "这将删除所有空相册。 当您想减少相册列表中的混乱时，这很有用。"),
        "deleteAll": MessageLookupByLibrary.simpleMessage("全部删除"),
        "deleteConfirmDialogBody": MessageLookupByLibrary.simpleMessage(
            "此账户已链接到其他 ente 旗下的应用程序（如果您使用任何 ente 旗下的应用程序）。\\n\\n您在所有 ente 旗下的应用程序中上传的数据将被安排删除，并且您的账户将被永久删除。"),
        "deleteEmailRequest": MessageLookupByLibrary.simpleMessage(
            "请从您注册的电子邮件地址发送电子邮件到 <warning>account-delettion@ente.io</warning>。"),
        "deleteEmptyAlbums": MessageLookupByLibrary.simpleMessage("删除空相册"),
        "deleteEmptyAlbumsWithQuestionMark":
            MessageLookupByLibrary.simpleMessage("要删除空相册吗？"),
        "deleteFromBoth": MessageLookupByLibrary.simpleMessage("同时从两者中删除"),
        "deleteFromDevice": MessageLookupByLibrary.simpleMessage("从设备中删除"),
        "deleteFromEnte": MessageLookupByLibrary.simpleMessage("从ente 中删除"),
        "deleteItemCount": m11,
        "deleteLocation": MessageLookupByLibrary.simpleMessage("删除位置"),
        "deletePhotos": MessageLookupByLibrary.simpleMessage("删除照片"),
        "deleteProgress": m12,
        "deleteReason1": MessageLookupByLibrary.simpleMessage("找不到我想要的功能"),
        "deleteReason2":
            MessageLookupByLibrary.simpleMessage("应用或某个功能不会有 行为。我认为它应该有的"),
        "deleteReason3":
            MessageLookupByLibrary.simpleMessage("我找到了另一个我喜欢更好的服务"),
        "deleteReason4": MessageLookupByLibrary.simpleMessage("我的原因未被列出"),
        "deleteRequestSLAText":
            MessageLookupByLibrary.simpleMessage("您的请求将在 72 小时内处理。"),
        "deleteSharedAlbum": MessageLookupByLibrary.simpleMessage("要删除共享相册吗？"),
        "deleteSharedAlbumDialogBody": MessageLookupByLibrary.simpleMessage(
            "将为所有人删除相册\n\n您将无法访问此相册中他人拥有的共享照片"),
        "deselectAll": MessageLookupByLibrary.simpleMessage("取消全选"),
        "designedToOutlive": MessageLookupByLibrary.simpleMessage("经久耐用"),
        "details": MessageLookupByLibrary.simpleMessage("详情"),
        "devAccountChanged": MessageLookupByLibrary.simpleMessage(
            "我们用于在 App Store 上发布 ente 的开发者账户已更改。 因此，您将需要重新登录。\n\n对于给您带来的不便，我们深表歉意，但这是不可避免的。"),
        "deviceFilesAutoUploading":
            MessageLookupByLibrary.simpleMessage("添加到此设备相册的文件将自动上传到 ente。"),
        "deviceLockExplanation": MessageLookupByLibrary.simpleMessage(
            "当 ente 在前台并且正在进行备份时禁用设备屏幕锁定。 这通常不需要，但可以帮助大型库的大上传和初始导入更快地完成。"),
        "didYouKnow": MessageLookupByLibrary.simpleMessage("您知道吗？"),
        "disableAutoLock": MessageLookupByLibrary.simpleMessage("禁用自动锁定"),
        "disableDownloadWarningBody":
            MessageLookupByLibrary.simpleMessage("查看者仍然可以使用外部工具截图或保存您的照片副本"),
        "disableDownloadWarningTitle":
            MessageLookupByLibrary.simpleMessage("请注意"),
        "disableLinkMessage": m13,
        "disableTwofactor": MessageLookupByLibrary.simpleMessage("禁用双因素认证"),
        "disablingTwofactorAuthentication":
            MessageLookupByLibrary.simpleMessage("正在禁用双因素认证..."),
        "discord": MessageLookupByLibrary.simpleMessage("Discord"),
        "dismiss": MessageLookupByLibrary.simpleMessage("忽略"),
        "distanceInKMUnit": MessageLookupByLibrary.simpleMessage("公里"),
        "doThisLater": MessageLookupByLibrary.simpleMessage("稍后再做"),
        "doYouWantToDiscardTheEditsYouHaveMade":
            MessageLookupByLibrary.simpleMessage("您想要放弃您所做的编辑吗？"),
        "done": MessageLookupByLibrary.simpleMessage("已完成"),
        "doubleYourStorage":
            MessageLookupByLibrary.simpleMessage("将您的存储空间增加一倍"),
        "download": MessageLookupByLibrary.simpleMessage("下载"),
        "downloadFailed": MessageLookupByLibrary.simpleMessage("下載失敗"),
        "downloading": MessageLookupByLibrary.simpleMessage("正在下载..."),
        "dropSupportEmail": m14,
        "duplicateFileCountWithStorageSaved": m15,
        "duplicateItemsGroup": m16,
        "edit": MessageLookupByLibrary.simpleMessage("编辑"),
        "editLocationTagTitle": MessageLookupByLibrary.simpleMessage("编辑位置"),
        "editsSaved": MessageLookupByLibrary.simpleMessage("已保存编辑"),
        "eligible": MessageLookupByLibrary.simpleMessage("符合资格"),
        "email": MessageLookupByLibrary.simpleMessage("电子邮件地址"),
        "emailChangedTo": m17,
        "emailNoEnteAccount": m18,
        "emailVerificationToggle":
            MessageLookupByLibrary.simpleMessage("电子邮件验证"),
        "emailYourLogs": MessageLookupByLibrary.simpleMessage("通过电子邮件发送您的日志"),
        "empty": MessageLookupByLibrary.simpleMessage("空的"),
        "emptyTrash": MessageLookupByLibrary.simpleMessage("要清空回收站吗？"),
        "enableMaps": MessageLookupByLibrary.simpleMessage("启用地图"),
        "enableMapsDesc": MessageLookupByLibrary.simpleMessage(
            "这将在世界地图上显示您的照片。\n\n该地图由 Open Street Map 托管，并且您的照片的确切位置永远不会共享。\n\n您可以随时从“设置”中禁用此功能。"),
        "encryptingBackup": MessageLookupByLibrary.simpleMessage("正在加密备份..."),
        "encryption": MessageLookupByLibrary.simpleMessage("加密"),
        "encryptionKeys": MessageLookupByLibrary.simpleMessage("加密密钥"),
        "endtoendEncryptedByDefault":
            MessageLookupByLibrary.simpleMessage("默认端到端加密"),
        "enteCanEncryptAndPreserveFilesOnlyIfYouGrant":
            MessageLookupByLibrary.simpleMessage("只有您授予访问权限，ente 才能加密和保存文件"),
        "entePhotosPerm":
            MessageLookupByLibrary.simpleMessage("ente <i>需要许可</i>才能保存您的照片"),
        "enteSubscriptionPitch": MessageLookupByLibrary.simpleMessage(
            "ente 会保留您的回忆，因此即使您丢失了设备，它们也始终可供您使用。"),
        "enteSubscriptionShareWithFamily":
            MessageLookupByLibrary.simpleMessage("您的家人也可以添加到您的计划中。"),
        "enterAlbumName": MessageLookupByLibrary.simpleMessage("输入相册名称"),
        "enterCode": MessageLookupByLibrary.simpleMessage("输入代码"),
        "enterCodeDescription":
            MessageLookupByLibrary.simpleMessage("输入您的朋友提供的代码来为您申请免费存储"),
        "enterEmail": MessageLookupByLibrary.simpleMessage("输入电子邮件"),
        "enterFileName": MessageLookupByLibrary.simpleMessage("请输入文件名"),
        "enterNewPasswordToEncrypt":
            MessageLookupByLibrary.simpleMessage("输入我们可以用来加密您的数据的新密码"),
        "enterPassword": MessageLookupByLibrary.simpleMessage("输入密码"),
        "enterPasswordToEncrypt":
            MessageLookupByLibrary.simpleMessage("输入我们可以用来加密您的数据的密码"),
        "enterReferralCode": MessageLookupByLibrary.simpleMessage("输入推荐代码"),
        "enterThe6digitCodeFromnyourAuthenticatorApp":
            MessageLookupByLibrary.simpleMessage("从你的身份验证器应用中\n输入6位数字代码"),
        "enterValidEmail":
            MessageLookupByLibrary.simpleMessage("请输入一个有效的电子邮件地址。"),
        "enterYourEmailAddress":
            MessageLookupByLibrary.simpleMessage("请输入您的电子邮件地址"),
        "enterYourPassword": MessageLookupByLibrary.simpleMessage("输入您的密码"),
        "enterYourRecoveryKey":
            MessageLookupByLibrary.simpleMessage("输入您的恢复密钥"),
        "error": MessageLookupByLibrary.simpleMessage("错误"),
        "everywhere": MessageLookupByLibrary.simpleMessage("随时随地"),
        "exif": MessageLookupByLibrary.simpleMessage("EXIF"),
        "existingUser": MessageLookupByLibrary.simpleMessage("现有用户"),
        "expiredLinkInfo":
            MessageLookupByLibrary.simpleMessage("此链接已过期。请选择新的过期时间或禁用链接过期。"),
        "exportLogs": MessageLookupByLibrary.simpleMessage("导出日志"),
        "exportYourData": MessageLookupByLibrary.simpleMessage("导出您的数据"),
        "faces": MessageLookupByLibrary.simpleMessage("人脸"),
        "failedToApplyCode": MessageLookupByLibrary.simpleMessage("无法应用代码"),
        "failedToCancel": MessageLookupByLibrary.simpleMessage("取消失败"),
        "failedToDownloadVideo": MessageLookupByLibrary.simpleMessage("视频下载失败"),
        "failedToFetchOriginalForEdit":
            MessageLookupByLibrary.simpleMessage("无法获取原始编辑"),
        "failedToFetchReferralDetails":
            MessageLookupByLibrary.simpleMessage("无法获取引荐详细信息。 请稍后再试。"),
        "failedToLoadAlbums": MessageLookupByLibrary.simpleMessage("加载相册失败"),
        "failedToRenew": MessageLookupByLibrary.simpleMessage("续费失败"),
        "failedToVerifyPaymentStatus":
            MessageLookupByLibrary.simpleMessage("验证支付状态失败"),
        "familyPlanOverview": MessageLookupByLibrary.simpleMessage(
            "在您现有的计划中添加 5 名家庭成员，无需支付额外费用。\n\n每个成员都有自己的私人空间，除非共享，否则无法看到彼此的文件。\n\n家庭计划适用于付费订阅的客户。\n\n立即订阅以开始使用！"),
        "familyPlanPortalTitle": MessageLookupByLibrary.simpleMessage("家庭"),
        "familyPlans": MessageLookupByLibrary.simpleMessage("家庭计划"),
        "faq": MessageLookupByLibrary.simpleMessage("常见问题"),
        "faqs": MessageLookupByLibrary.simpleMessage("常见问题"),
        "favorite": MessageLookupByLibrary.simpleMessage("收藏"),
        "feedback": MessageLookupByLibrary.simpleMessage("反馈"),
        "fileFailedToSaveToGallery":
            MessageLookupByLibrary.simpleMessage("无法将文件保存到相册"),
        "fileInfoAddDescHint": MessageLookupByLibrary.simpleMessage("添加说明..."),
        "fileSavedToGallery": MessageLookupByLibrary.simpleMessage("文件已保存到相册"),
        "fileTypes": MessageLookupByLibrary.simpleMessage("文件类型"),
        "fileTypesAndNames": MessageLookupByLibrary.simpleMessage("文件类型和名称"),
        "filesBackedUpFromDevice": m19,
        "filesBackedUpInAlbum": m20,
        "filesDeleted": MessageLookupByLibrary.simpleMessage("文件已删除"),
        "flip": MessageLookupByLibrary.simpleMessage("上下翻转"),
        "forYourMemories": MessageLookupByLibrary.simpleMessage("为您的回忆"),
        "forgotPassword": MessageLookupByLibrary.simpleMessage("忘记密码"),
        "freeStorageClaimed": MessageLookupByLibrary.simpleMessage("已领取的免费存储"),
        "freeStorageOnReferralSuccess": m21,
        "freeStorageSpace": m22,
        "freeStorageUsable": MessageLookupByLibrary.simpleMessage("可用的免费存储"),
        "freeTrial": MessageLookupByLibrary.simpleMessage("免费试用"),
        "freeTrialValidTill": m23,
        "freeUpAccessPostDelete": m24,
        "freeUpAmount": m25,
        "freeUpDeviceSpace": MessageLookupByLibrary.simpleMessage("释放设备空间"),
        "freeUpSpace": MessageLookupByLibrary.simpleMessage("释放空间"),
        "freeUpSpaceSaving": m26,
        "galleryMemoryLimitInfo":
            MessageLookupByLibrary.simpleMessage("在图库中显示最多1000个回忆"),
        "general": MessageLookupByLibrary.simpleMessage("通用"),
        "generatingEncryptionKeys":
            MessageLookupByLibrary.simpleMessage("正在生成加密密钥..."),
        "goToSettings": MessageLookupByLibrary.simpleMessage("前往设置"),
        "googlePlayId": MessageLookupByLibrary.simpleMessage("Google Play ID"),
        "grantFullAccessPrompt":
            MessageLookupByLibrary.simpleMessage("请在“设置”应用中将权限更改为允许访问所有所有照片"),
        "grantPermission": MessageLookupByLibrary.simpleMessage("授予权限"),
        "groupNearbyPhotos": MessageLookupByLibrary.simpleMessage("将附近的照片分组"),
        "hearUsExplanation": MessageLookupByLibrary.simpleMessage(
            "我们不跟踪应用程序安装情况。如果您告诉我们您是在哪里找到我们的，将会有所帮助！"),
        "hearUsWhereTitle":
            MessageLookupByLibrary.simpleMessage("您是如何知道Ente的？ （可选的）"),
        "hidden": MessageLookupByLibrary.simpleMessage("已隐藏"),
        "hide": MessageLookupByLibrary.simpleMessage("隐藏"),
        "hiding": MessageLookupByLibrary.simpleMessage("正在隐藏..."),
        "hostedAtOsmFrance": MessageLookupByLibrary.simpleMessage("法国 OSM 主办"),
        "howItWorks": MessageLookupByLibrary.simpleMessage("工作原理"),
        "howToViewShareeVerificationID": MessageLookupByLibrary.simpleMessage(
            "请让他们在设置屏幕上长按他们的电子邮件地址，并验证两台设备上的 ID 是否匹配。"),
        "iOSGoToSettingsDescription": MessageLookupByLibrary.simpleMessage(
            "未在您的设备上设置生物鉴别身份验证。请在您的手机上启用 Touch ID或Face ID。"),
        "iOSLockOut":
            MessageLookupByLibrary.simpleMessage("生物鉴别认证已禁用。请锁定并解锁您的屏幕以启用它。"),
        "iOSOkButton": MessageLookupByLibrary.simpleMessage("好的"),
        "ignoreUpdate": MessageLookupByLibrary.simpleMessage("忽略"),
        "ignoredFolderUploadReason": MessageLookupByLibrary.simpleMessage(
            "此相册中的某些文件在上传时被忽略，因为它们之前已从 ente 中删除。"),
        "importing": MessageLookupByLibrary.simpleMessage("正在导入..."),
        "incorrectCode": MessageLookupByLibrary.simpleMessage("代码错误"),
        "incorrectPasswordTitle": MessageLookupByLibrary.simpleMessage("密码错误"),
        "incorrectRecoveryKey":
            MessageLookupByLibrary.simpleMessage("不正确的恢复密钥"),
        "incorrectRecoveryKeyBody":
            MessageLookupByLibrary.simpleMessage("您输入的恢复密钥不正确"),
        "incorrectRecoveryKeyTitle":
            MessageLookupByLibrary.simpleMessage("不正确的恢复密钥"),
        "insecureDevice": MessageLookupByLibrary.simpleMessage("设备不安全"),
        "installManually": MessageLookupByLibrary.simpleMessage("手动安装"),
        "invalidEmailAddress":
            MessageLookupByLibrary.simpleMessage("无效的电子邮件地址"),
        "invalidKey": MessageLookupByLibrary.simpleMessage("无效的密钥"),
        "invalidRecoveryKey": MessageLookupByLibrary.simpleMessage(
            "您输入的恢复密钥无效。请确保它包含24个单词，并检查每个单词的拼写。\n\n如果您输入了旧的恢复码，请确保它长度为64个字符，并检查其中每个字符。"),
        "invite": MessageLookupByLibrary.simpleMessage("邀请"),
        "inviteToEnte": MessageLookupByLibrary.simpleMessage("邀请到 ente"),
        "inviteYourFriends": MessageLookupByLibrary.simpleMessage("邀请您的朋友"),
        "inviteYourFriendsToEnte":
            MessageLookupByLibrary.simpleMessage("邀请您的好友加入ente"),
        "itLooksLikeSomethingWentWrongPleaseRetryAfterSome":
            MessageLookupByLibrary.simpleMessage(
                "看起来出了点问题。 请稍后重试。 如果错误仍然存在，请联系我们的支持团队。"),
        "itemCount": m27,
        "itemsShowTheNumberOfDaysRemainingBeforePermanentDeletion":
            MessageLookupByLibrary.simpleMessage("项目显示永久删除前剩余的天数"),
        "itemsWillBeRemovedFromAlbum":
            MessageLookupByLibrary.simpleMessage("所选项目将从此相册中移除"),
        "keepPhotos": MessageLookupByLibrary.simpleMessage("保留照片"),
        "kiloMeterUnit": MessageLookupByLibrary.simpleMessage("公里"),
        "kindlyHelpUsWithThisInformation":
            MessageLookupByLibrary.simpleMessage("请帮助我们了解这个信息"),
        "language": MessageLookupByLibrary.simpleMessage("语言"),
        "lastUpdated": MessageLookupByLibrary.simpleMessage("最后更新"),
        "leave": MessageLookupByLibrary.simpleMessage("离开"),
        "leaveAlbum": MessageLookupByLibrary.simpleMessage("离开相册"),
        "leaveFamily": MessageLookupByLibrary.simpleMessage("离开家庭计划"),
        "leaveSharedAlbum": MessageLookupByLibrary.simpleMessage("要离开共享相册吗？"),
        "light": MessageLookupByLibrary.simpleMessage("浅色"),
        "lightTheme": MessageLookupByLibrary.simpleMessage("浅色"),
        "linkCopiedToClipboard":
            MessageLookupByLibrary.simpleMessage("链接已复制到剪贴板"),
        "linkDeviceLimit": MessageLookupByLibrary.simpleMessage("设备限制"),
        "linkEnabled": MessageLookupByLibrary.simpleMessage("已启用"),
        "linkExpired": MessageLookupByLibrary.simpleMessage("已过期"),
        "linkExpiresOn": m28,
        "linkExpiry": MessageLookupByLibrary.simpleMessage("链接过期"),
        "linkHasExpired": MessageLookupByLibrary.simpleMessage("链接已过期"),
        "linkNeverExpires": MessageLookupByLibrary.simpleMessage("永不"),
        "livePhotos": MessageLookupByLibrary.simpleMessage("实况照片"),
        "loadMessage1": MessageLookupByLibrary.simpleMessage("您可以与家庭分享您的订阅"),
        "loadMessage2":
            MessageLookupByLibrary.simpleMessage("到目前为止，我们已经保存了1 000多万个回忆"),
        "loadMessage3":
            MessageLookupByLibrary.simpleMessage("我们保存你的3个数据副本，一个在地下安全屋中"),
        "loadMessage4": MessageLookupByLibrary.simpleMessage("我们所有的应用程序都是开源的"),
        "loadMessage5":
            MessageLookupByLibrary.simpleMessage("我们的源代码和加密技术已经由外部审计"),
        "loadMessage6":
            MessageLookupByLibrary.simpleMessage("您可以与您所爱的人分享您相册的链接"),
        "loadMessage7": MessageLookupByLibrary.simpleMessage(
            "我们的移动应用程序在后台运行以加密和备份您点击的任何新照片"),
        "loadMessage8":
            MessageLookupByLibrary.simpleMessage("web.ente.io 有一个巧妙的上传器"),
        "loadMessage9": MessageLookupByLibrary.simpleMessage(
            "我们使用 Xchacha20Poly1305 加密技术来安全地加密您的数据"),
        "loadingExifData":
            MessageLookupByLibrary.simpleMessage("正在加载 EXIF 数据..."),
        "loadingGallery": MessageLookupByLibrary.simpleMessage("正在加载图库..."),
        "loadingMessage": MessageLookupByLibrary.simpleMessage("正在加载您的照片..."),
        "localGallery": MessageLookupByLibrary.simpleMessage("本地相册"),
        "location": MessageLookupByLibrary.simpleMessage("地理位置"),
        "locationName": MessageLookupByLibrary.simpleMessage("地点名称"),
        "locationTagFeatureDescription":
            MessageLookupByLibrary.simpleMessage("位置标签将在照片的某个半径范围内拍摄的所有照片进行分组"),
        "lockButtonLabel": MessageLookupByLibrary.simpleMessage("锁定"),
        "lockScreenEnablePreSteps":
            MessageLookupByLibrary.simpleMessage("要启用锁屏，请在系统设置中设置设备密码或屏幕锁定。"),
        "lockscreen": MessageLookupByLibrary.simpleMessage("锁屏"),
        "logInLabel": MessageLookupByLibrary.simpleMessage("登录"),
        "loggingOut": MessageLookupByLibrary.simpleMessage("正在退出登录..."),
        "loginTerms": MessageLookupByLibrary.simpleMessage(
            "点击登录后，我同意 <u-terms>服务条款</u-terms> 和 <u-policy>隐私政策</u-policy>"),
        "logout": MessageLookupByLibrary.simpleMessage("退出登录"),
        "logsDialogBody": MessageLookupByLibrary.simpleMessage(
            "这将跨日志发送以帮助我们调试您的问题。 请注意，将包含文件名以帮助跟踪特定文件的问题。"),
        "longpressOnAnItemToViewInFullscreen":
            MessageLookupByLibrary.simpleMessage("长按一个项目来全屏查看"),
        "lostDevice": MessageLookupByLibrary.simpleMessage("丢失了设备吗？"),
        "manage": MessageLookupByLibrary.simpleMessage("管理"),
        "manageDeviceStorage": MessageLookupByLibrary.simpleMessage("管理设备存储"),
        "manageFamily": MessageLookupByLibrary.simpleMessage("管理家庭计划"),
        "manageLink": MessageLookupByLibrary.simpleMessage("管理链接"),
        "manageParticipants": MessageLookupByLibrary.simpleMessage("管理"),
        "manageSubscription": MessageLookupByLibrary.simpleMessage("管理订阅"),
        "map": MessageLookupByLibrary.simpleMessage("地图"),
        "maps": MessageLookupByLibrary.simpleMessage("地图"),
        "mastodon": MessageLookupByLibrary.simpleMessage("Mastodon"),
        "matrix": MessageLookupByLibrary.simpleMessage("Matrix"),
        "memoryCount": m29,
        "merchandise": MessageLookupByLibrary.simpleMessage("商品"),
        "mobileWebDesktop":
            MessageLookupByLibrary.simpleMessage("移动端, 网页端, 桌面端"),
        "moderateStrength": MessageLookupByLibrary.simpleMessage("中等"),
        "modifyYourQueryOrTrySearchingFor":
            MessageLookupByLibrary.simpleMessage("修改您的查询，或尝试搜索"),
        "moments": MessageLookupByLibrary.simpleMessage("瞬间"),
        "monthly": MessageLookupByLibrary.simpleMessage("每月"),
        "moveItem": m30,
        "moveToAlbum": MessageLookupByLibrary.simpleMessage("移动到相册"),
        "moveToHiddenAlbum": MessageLookupByLibrary.simpleMessage("移至隐藏相册"),
        "movedSuccessfullyTo": m31,
        "movedToTrash": MessageLookupByLibrary.simpleMessage("已移至回收站"),
        "movingFilesToAlbum":
            MessageLookupByLibrary.simpleMessage("正在将文件移动到相册..."),
        "name": MessageLookupByLibrary.simpleMessage("名称"),
        "never": MessageLookupByLibrary.simpleMessage("永不"),
        "newAlbum": MessageLookupByLibrary.simpleMessage("新建相册"),
        "newToEnte": MessageLookupByLibrary.simpleMessage("刚来到ente"),
        "newest": MessageLookupByLibrary.simpleMessage("最新"),
        "no": MessageLookupByLibrary.simpleMessage("否"),
        "noAlbumsSharedByYouYet":
            MessageLookupByLibrary.simpleMessage("您尚未共享任何相册"),
        "noDeviceLimit": MessageLookupByLibrary.simpleMessage("无"),
        "noDeviceThatCanBeDeleted":
            MessageLookupByLibrary.simpleMessage("您在此设备上没有可被删除的文件"),
        "noDuplicates": MessageLookupByLibrary.simpleMessage("✨ 没有重复内容"),
        "noExifData": MessageLookupByLibrary.simpleMessage("无 EXIF 数据"),
        "noHiddenPhotosOrVideos":
            MessageLookupByLibrary.simpleMessage("没有隐藏的照片或视频"),
        "noImagesWithLocation":
            MessageLookupByLibrary.simpleMessage("没有带有位置的图像"),
        "noPhotosAreBeingBackedUpRightNow":
            MessageLookupByLibrary.simpleMessage("目前没有照片正在备份"),
        "noPhotosFoundHere": MessageLookupByLibrary.simpleMessage("这里没有找到照片"),
        "noRecoveryKey": MessageLookupByLibrary.simpleMessage("没有恢复密钥吗？"),
        "noRecoveryKeyNoDecryption": MessageLookupByLibrary.simpleMessage(
            "由于我们端到端加密协议的性质，如果没有您的密码或恢复密钥，您的数据将无法解密"),
        "noResults": MessageLookupByLibrary.simpleMessage("无结果"),
        "noResultsFound": MessageLookupByLibrary.simpleMessage("未找到任何结果"),
        "nothingSharedWithYouYet":
            MessageLookupByLibrary.simpleMessage("尚未与您共享任何内容"),
        "nothingToSeeHere": MessageLookupByLibrary.simpleMessage("这里空空如也! 👀"),
        "notifications": MessageLookupByLibrary.simpleMessage("通知"),
        "ok": MessageLookupByLibrary.simpleMessage("OK"),
        "onDevice": MessageLookupByLibrary.simpleMessage("在设备上"),
        "onEnte": MessageLookupByLibrary.simpleMessage(
            "在 <branding>ente</branding> 上"),
        "oops": MessageLookupByLibrary.simpleMessage("哎呀"),
        "oopsCouldNotSaveEdits":
            MessageLookupByLibrary.simpleMessage("糟糕，无法保存编辑"),
        "oopsSomethingWentWrong":
            MessageLookupByLibrary.simpleMessage("哎呀，似乎出了点问题"),
        "openSettings": MessageLookupByLibrary.simpleMessage("打开“设置”"),
        "openTheItem": MessageLookupByLibrary.simpleMessage("• 打开该项目"),
        "openstreetmapContributors":
            MessageLookupByLibrary.simpleMessage("OpenStreetMap 贡献者"),
        "optionalAsShortAsYouLike":
            MessageLookupByLibrary.simpleMessage("可选的，按您喜欢的短语..."),
        "orPickAnExistingOne":
            MessageLookupByLibrary.simpleMessage("或者选择一个现有的"),
        "password": MessageLookupByLibrary.simpleMessage("密码"),
        "passwordChangedSuccessfully":
            MessageLookupByLibrary.simpleMessage("密码修改成功"),
        "passwordLock": MessageLookupByLibrary.simpleMessage("密码锁"),
        "passwordStrength": m32,
        "passwordWarning": MessageLookupByLibrary.simpleMessage(
            "我们不储存这个密码，所以如果忘记， <underline>我们不能解密您的数据</underline>"),
        "paymentDetails": MessageLookupByLibrary.simpleMessage("付款明细"),
        "paymentFailed": MessageLookupByLibrary.simpleMessage("支付失败"),
        "paymentFailedTalkToProvider": m33,
        "paymentFailedWithReason": m34,
        "pendingSync": MessageLookupByLibrary.simpleMessage("正在等待同步"),
        "peopleUsingYourCode": MessageLookupByLibrary.simpleMessage("使用您的代码的人"),
        "permDeleteWarning":
            MessageLookupByLibrary.simpleMessage("回收站中的所有项目将被永久删除\n\n此操作无法撤消"),
        "permanentlyDelete": MessageLookupByLibrary.simpleMessage("永久删除"),
        "permanentlyDeleteFromDevice":
            MessageLookupByLibrary.simpleMessage("要从设备中永久删除吗？"),
        "photoDescriptions": MessageLookupByLibrary.simpleMessage("照片说明"),
        "photoGridSize": MessageLookupByLibrary.simpleMessage("照片网格大小"),
        "photoSmallCase": MessageLookupByLibrary.simpleMessage("照片"),
        "photos": MessageLookupByLibrary.simpleMessage("照片"),
        "photosAddedByYouWillBeRemovedFromTheAlbum":
            MessageLookupByLibrary.simpleMessage("您添加的照片将从相册中移除"),
        "pickCenterPoint": MessageLookupByLibrary.simpleMessage("选择中心点"),
        "pinAlbum": MessageLookupByLibrary.simpleMessage("置顶相册"),
        "playStoreFreeTrialValidTill": m35,
        "playstoreSubscription":
            MessageLookupByLibrary.simpleMessage("PlayStore 订阅"),
        "pleaseContactSupportAndWeWillBeHappyToHelp":
            MessageLookupByLibrary.simpleMessage(
                "请用英语联系 support@ente.io ，我们将乐意提供帮助！"),
        "pleaseContactSupportIfTheProblemPersists":
            MessageLookupByLibrary.simpleMessage("如果问题仍然存在，请联系支持"),
        "pleaseEmailUsAt": m36,
        "pleaseGrantPermissions": MessageLookupByLibrary.simpleMessage("请授予权限"),
        "pleaseLoginAgain": MessageLookupByLibrary.simpleMessage("请重新登录"),
        "pleaseSendTheLogsTo": m37,
        "pleaseTryAgain": MessageLookupByLibrary.simpleMessage("请重试"),
        "pleaseVerifyTheCodeYouHaveEntered":
            MessageLookupByLibrary.simpleMessage("请验证您输入的代码"),
        "pleaseWait": MessageLookupByLibrary.simpleMessage("请稍候..."),
        "pleaseWaitDeletingAlbum":
            MessageLookupByLibrary.simpleMessage("请稍候，正在删除相册"),
        "pleaseWaitForSometimeBeforeRetrying":
            MessageLookupByLibrary.simpleMessage("请稍等片刻后再重试"),
        "preparingLogs": MessageLookupByLibrary.simpleMessage("正在准备日志..."),
        "preserveMore": MessageLookupByLibrary.simpleMessage("保留更多"),
        "pressAndHoldToPlayVideo":
            MessageLookupByLibrary.simpleMessage("按住以播放视频"),
        "pressAndHoldToPlayVideoDetailed":
            MessageLookupByLibrary.simpleMessage("长按图像以播放视频"),
        "privacy": MessageLookupByLibrary.simpleMessage("隐私"),
        "privacyPolicyTitle": MessageLookupByLibrary.simpleMessage("隐私政策"),
        "privateBackups": MessageLookupByLibrary.simpleMessage("私人备份"),
        "privateSharing": MessageLookupByLibrary.simpleMessage("私人共享"),
        "publicLinkCreated": MessageLookupByLibrary.simpleMessage("公共链接已创建"),
        "publicLinkEnabled": MessageLookupByLibrary.simpleMessage("公开链接已启用"),
        "quickLinks": MessageLookupByLibrary.simpleMessage("快速链接"),
        "radius": MessageLookupByLibrary.simpleMessage("半径"),
        "raiseTicket": MessageLookupByLibrary.simpleMessage("提升工单"),
        "rateTheApp": MessageLookupByLibrary.simpleMessage("为此应用评分"),
        "rateUs": MessageLookupByLibrary.simpleMessage("给我们评分"),
        "rateUsOnStore": m38,
        "recover": MessageLookupByLibrary.simpleMessage("恢复"),
        "recoverAccount": MessageLookupByLibrary.simpleMessage("恢复账户"),
        "recoverButton": MessageLookupByLibrary.simpleMessage("恢复"),
        "recoveryKey": MessageLookupByLibrary.simpleMessage("恢复密钥"),
        "recoveryKeyCopiedToClipboard":
            MessageLookupByLibrary.simpleMessage("恢复密钥已复制到剪贴板"),
        "recoveryKeyOnForgotPassword":
            MessageLookupByLibrary.simpleMessage("如果您忘记了密码，恢复数据的唯一方法就是使用此密钥。"),
        "recoveryKeySaveDescription": MessageLookupByLibrary.simpleMessage(
            "我们不会存储此密钥，请将此24个单词密钥保存在一个安全的地方。"),
        "recoveryKeySuccessBody": MessageLookupByLibrary.simpleMessage(
            "太棒了！ 您的恢复密钥是有效的。 感谢您的验证。\n\n请记住要安全备份您的恢复密钥。"),
        "recoveryKeyVerified": MessageLookupByLibrary.simpleMessage("恢复密钥已验证"),
        "recoveryKeyVerifyReason": MessageLookupByLibrary.simpleMessage(
            "如果您忘记了您的密码，您的恢复密钥是恢复您的照片的唯一途径。 您可以在“设置 > 账户”中找到您的恢复密钥。\n\n请在此输入您的恢复密钥以确认您已经正确地保存了它。"),
        "recoverySuccessful": MessageLookupByLibrary.simpleMessage("恢复成功!"),
        "recreatePasswordBody": MessageLookupByLibrary.simpleMessage(
            "当前设备的功能不足以验证您的密码，但我们可以以适用于所有设备的方式重新生成。\n\n请使用您的恢复密钥登录并重新生成您的密码（如果您愿意，可以再次使用相同的密码）。"),
        "recreatePasswordTitle": MessageLookupByLibrary.simpleMessage("重新创建密码"),
        "reddit": MessageLookupByLibrary.simpleMessage("Reddit"),
        "referFriendsAnd2xYourPlan":
            MessageLookupByLibrary.simpleMessage("推荐朋友和 2 倍您的计划"),
        "referralStep1": MessageLookupByLibrary.simpleMessage("1. 将此代码提供给您的朋友"),
        "referralStep2": MessageLookupByLibrary.simpleMessage("2. 他们注册一个付费计划"),
        "referralStep3": m39,
        "referrals": MessageLookupByLibrary.simpleMessage("推荐人"),
        "referralsAreCurrentlyPaused":
            MessageLookupByLibrary.simpleMessage("推荐已暂停"),
        "remindToEmptyDeviceTrash": MessageLookupByLibrary.simpleMessage(
            "同时从“设置”->“存储”中清空“最近删除”以领取释放的空间"),
        "remindToEmptyEnteTrash":
            MessageLookupByLibrary.simpleMessage("同时清空您的“回收站”以领取释放的空间"),
        "remoteImages": MessageLookupByLibrary.simpleMessage("远程图像"),
        "remoteThumbnails": MessageLookupByLibrary.simpleMessage("远程缩略图"),
        "remoteVideos": MessageLookupByLibrary.simpleMessage("远程视频"),
        "remove": MessageLookupByLibrary.simpleMessage("移除"),
        "removeDuplicates": MessageLookupByLibrary.simpleMessage("移除重复内容"),
        "removeFromAlbum": MessageLookupByLibrary.simpleMessage("从相册中移除"),
        "removeFromAlbumTitle":
            MessageLookupByLibrary.simpleMessage("要从相册中移除吗？"),
        "removeFromFavorite": MessageLookupByLibrary.simpleMessage("从收藏中移除"),
        "removeLink": MessageLookupByLibrary.simpleMessage("移除链接"),
        "removeParticipant": MessageLookupByLibrary.simpleMessage("移除参与者"),
        "removeParticipantBody": m40,
        "removePublicLink": MessageLookupByLibrary.simpleMessage("删除公开链接"),
        "removeShareItemsWarning":
            MessageLookupByLibrary.simpleMessage("您要删除的某些项目是由其他人添加的，您将无法访问它们"),
        "removeWithQuestionMark": MessageLookupByLibrary.simpleMessage("要移除吗?"),
        "removingFromFavorites":
            MessageLookupByLibrary.simpleMessage("正在从收藏中删除..."),
        "rename": MessageLookupByLibrary.simpleMessage("重命名"),
        "renameAlbum": MessageLookupByLibrary.simpleMessage("重命名相册"),
        "renameFile": MessageLookupByLibrary.simpleMessage("重命名文件"),
        "renewSubscription": MessageLookupByLibrary.simpleMessage("续费订阅"),
        "renewsOn": m41,
        "reportABug": MessageLookupByLibrary.simpleMessage("报告错误"),
        "reportBug": MessageLookupByLibrary.simpleMessage("报告错误"),
        "resendEmail": MessageLookupByLibrary.simpleMessage("重新发送电子邮件"),
        "resetIgnoredFiles": MessageLookupByLibrary.simpleMessage("重置忽略的文件"),
        "resetPasswordTitle": MessageLookupByLibrary.simpleMessage("重置密码"),
        "resetToDefault": MessageLookupByLibrary.simpleMessage("重置为默认设置"),
        "restore": MessageLookupByLibrary.simpleMessage("恢复"),
        "restoreToAlbum": MessageLookupByLibrary.simpleMessage("恢复到相册"),
        "restoringFiles": MessageLookupByLibrary.simpleMessage("正在恢复文件..."),
        "retry": MessageLookupByLibrary.simpleMessage("重试"),
        "reviewDeduplicateItems":
            MessageLookupByLibrary.simpleMessage("请检查并删除您认为重复的项目。"),
        "rotateLeft": MessageLookupByLibrary.simpleMessage("向左旋转"),
        "rotateRight": MessageLookupByLibrary.simpleMessage("向右旋转"),
        "safelyStored": MessageLookupByLibrary.simpleMessage("安全存储"),
        "save": MessageLookupByLibrary.simpleMessage("保存"),
        "saveCollage": MessageLookupByLibrary.simpleMessage("保存拼贴"),
        "saveCopy": MessageLookupByLibrary.simpleMessage("保存副本"),
        "saveKey": MessageLookupByLibrary.simpleMessage("保存密钥"),
        "saveYourRecoveryKeyIfYouHaventAlready":
            MessageLookupByLibrary.simpleMessage("如果你还没有就请保存你的恢复密钥"),
        "saving": MessageLookupByLibrary.simpleMessage("正在保存..."),
        "scanCode": MessageLookupByLibrary.simpleMessage("扫描代码"),
        "scanThisBarcodeWithnyourAuthenticatorApp":
            MessageLookupByLibrary.simpleMessage("用您的身份验证器应用\n扫描此条码"),
        "searchAlbumsEmptySection": MessageLookupByLibrary.simpleMessage("相册"),
        "searchByAlbumNameHint": MessageLookupByLibrary.simpleMessage("相册名称"),
        "searchByExamples": MessageLookupByLibrary.simpleMessage(
            "• 相册名称（例如“相机”）\n• 文件类型（例如“视频”、“.gif”）\n• 年份和月份（例如“2022”、“一月”）\n• 假期（例如“圣诞节”）\n• 照片说明（例如“#和女儿独居，好开心啊”）"),
        "searchCaptionEmptySection": MessageLookupByLibrary.simpleMessage(
            "在照片信息中添加“#旅游”等描述，以便在此处快速找到它们"),
        "searchDatesEmptySection":
            MessageLookupByLibrary.simpleMessage("按日期搜索，月份或年份"),
        "searchFaceEmptySection":
            MessageLookupByLibrary.simpleMessage("查找一个人的所有照片"),
        "searchFileTypesAndNamesEmptySection":
            MessageLookupByLibrary.simpleMessage("文件类型和名称"),
        "searchHint1": MessageLookupByLibrary.simpleMessage("在设备上快速搜索"),
        "searchHint2": MessageLookupByLibrary.simpleMessage("照片日期、描述"),
        "searchHint3": MessageLookupByLibrary.simpleMessage("相册、文件名和类型"),
        "searchHint4": MessageLookupByLibrary.simpleMessage("位置"),
        "searchHint5": MessageLookupByLibrary.simpleMessage("即将到来：面部和魔法搜索✨"),
        "searchHintText": MessageLookupByLibrary.simpleMessage("相册，月，日，年，..."),
        "searchLocationEmptySection":
            MessageLookupByLibrary.simpleMessage("在照片的一定半径内拍摄的几组照片"),
        "searchPeopleEmptySection":
            MessageLookupByLibrary.simpleMessage("邀请他人，您将在此看到他们分享的所有照片"),
<<<<<<< HEAD
        "searchResultCount": m65,
=======
        "searchResultCount": m64,
>>>>>>> ee340b1d
        "security": MessageLookupByLibrary.simpleMessage("安全"),
        "selectAlbum": MessageLookupByLibrary.simpleMessage("选择相册"),
        "selectAll": MessageLookupByLibrary.simpleMessage("全选"),
        "selectFoldersForBackup":
            MessageLookupByLibrary.simpleMessage("选择要备份的文件夹"),
        "selectItemsToAdd": MessageLookupByLibrary.simpleMessage("选择要添加的项目"),
        "selectLanguage": MessageLookupByLibrary.simpleMessage("选择语言"),
        "selectMorePhotos": MessageLookupByLibrary.simpleMessage("选择更多照片"),
        "selectReason": MessageLookupByLibrary.simpleMessage("选择原因"),
        "selectYourPlan": MessageLookupByLibrary.simpleMessage("选择您的计划"),
        "selectedFilesAreNotOnEnte":
            MessageLookupByLibrary.simpleMessage("所选文件不在ente上"),
        "selectedFoldersWillBeEncryptedAndBackedUp":
            MessageLookupByLibrary.simpleMessage("所选文件夹将被加密和备份"),
        "selectedItemsWillBeDeletedFromAllAlbumsAndMoved":
            MessageLookupByLibrary.simpleMessage("所选项目将从所有相册中删除并移动到回收站。"),
        "selectedPhotos": m42,
        "selectedPhotosWithYours": m43,
        "send": MessageLookupByLibrary.simpleMessage("发送"),
        "sendEmail": MessageLookupByLibrary.simpleMessage("发送电子邮件"),
        "sendInvite": MessageLookupByLibrary.simpleMessage("发送邀请"),
        "sendLink": MessageLookupByLibrary.simpleMessage("发送链接"),
        "sessionExpired": MessageLookupByLibrary.simpleMessage("会话已过期"),
        "setAPassword": MessageLookupByLibrary.simpleMessage("设置密码"),
        "setAs": MessageLookupByLibrary.simpleMessage("设置为"),
        "setCover": MessageLookupByLibrary.simpleMessage("设置封面"),
        "setLabel": MessageLookupByLibrary.simpleMessage("设置"),
        "setPasswordTitle": MessageLookupByLibrary.simpleMessage("设置密码"),
        "setRadius": MessageLookupByLibrary.simpleMessage("设定半径"),
        "setupComplete": MessageLookupByLibrary.simpleMessage("设置完成"),
        "share": MessageLookupByLibrary.simpleMessage("分享"),
        "shareALink": MessageLookupByLibrary.simpleMessage("分享链接"),
        "shareAlbumHint":
            MessageLookupByLibrary.simpleMessage("打开相册并点击右上角的分享按钮进行分享"),
        "shareAnAlbumNow": MessageLookupByLibrary.simpleMessage("立即分享相册"),
        "shareLink": MessageLookupByLibrary.simpleMessage("分享链接"),
        "shareMyVerificationID": m44,
        "shareOnlyWithThePeopleYouWant":
            MessageLookupByLibrary.simpleMessage("仅与您想要的人分享"),
        "shareTextConfirmOthersVerificationID": m45,
        "shareTextRecommendUsingEnte": MessageLookupByLibrary.simpleMessage(
            "下载 ente，以便我们轻松分享原始质量的照片和视频\n\nhttps://ente.io"),
        "shareTextReferralCode": m46,
        "shareWithNonenteUsers":
            MessageLookupByLibrary.simpleMessage("与非ente 用户分享"),
        "shareWithPeopleSectionTitle": m47,
        "shareYourFirstAlbum":
            MessageLookupByLibrary.simpleMessage("分享您的第一个相册"),
        "sharedAlbumSectionDescription": MessageLookupByLibrary.simpleMessage(
            "与其他ente用户创建共享和协作相册，包括免费计划的用户。"),
        "sharedByMe": MessageLookupByLibrary.simpleMessage("由我共享的"),
        "sharedByYou": MessageLookupByLibrary.simpleMessage("您共享的"),
        "sharedPhotoNotifications":
            MessageLookupByLibrary.simpleMessage("新共享的照片"),
        "sharedPhotoNotificationsExplanation":
            MessageLookupByLibrary.simpleMessage("当有人将照片添加到您所属的共享相册时收到通知"),
        "sharedWith": m48,
        "sharedWithMe": MessageLookupByLibrary.simpleMessage("与我共享"),
        "sharedWithYou": MessageLookupByLibrary.simpleMessage("已与您共享"),
        "sharing": MessageLookupByLibrary.simpleMessage("正在分享..."),
        "showMemories": MessageLookupByLibrary.simpleMessage("显示回忆"),
        "signUpTerms": MessageLookupByLibrary.simpleMessage(
            "我同意 <u-terms>服务条款</u-terms> 和 <u-policy>隐私政策</u-policy>"),
        "singleFileDeleteFromDevice": m49,
        "singleFileDeleteHighlight":
            MessageLookupByLibrary.simpleMessage("它将从所有相册中删除。"),
        "singleFileInBothLocalAndRemote": m50,
        "singleFileInRemoteOnly": m51,
        "skip": MessageLookupByLibrary.simpleMessage("略过"),
        "social": MessageLookupByLibrary.simpleMessage("社交"),
        "someItemsAreInBothEnteAndYourDevice":
            MessageLookupByLibrary.simpleMessage("有些项目既在ente 也在您的设备中。"),
        "someOfTheFilesYouAreTryingToDeleteAre":
            MessageLookupByLibrary.simpleMessage("您要删除的部分文件仅在您的设备上可用，且删除后无法恢复"),
        "someoneSharingAlbumsWithYouShouldSeeTheSameId":
            MessageLookupByLibrary.simpleMessage("与您共享相册的人应该会在他们的设备上看到相同的 ID。"),
        "somethingWentWrong": MessageLookupByLibrary.simpleMessage("出了些问题"),
        "somethingWentWrongPleaseTryAgain":
            MessageLookupByLibrary.simpleMessage("出了点问题，请重试"),
        "sorry": MessageLookupByLibrary.simpleMessage("抱歉"),
        "sorryCouldNotAddToFavorites":
            MessageLookupByLibrary.simpleMessage("抱歉，无法添加到收藏！"),
        "sorryCouldNotRemoveFromFavorites":
            MessageLookupByLibrary.simpleMessage("抱歉，无法从收藏中移除！"),
        "sorryTheCodeYouveEnteredIsIncorrect":
            MessageLookupByLibrary.simpleMessage("抱歉，您输入的代码不正确"),
        "sorryWeCouldNotGenerateSecureKeysOnThisDevicennplease":
            MessageLookupByLibrary.simpleMessage(
                "抱歉，我们无法在此设备上生成安全密钥。\n\n请使用其他设备注册。"),
        "sortAlbumsBy": MessageLookupByLibrary.simpleMessage("排序方式"),
        "sortNewestFirst": MessageLookupByLibrary.simpleMessage("最新在前"),
        "sortOldestFirst": MessageLookupByLibrary.simpleMessage("最旧在前"),
        "sparkleSuccess": MessageLookupByLibrary.simpleMessage("✨ 成功"),
        "startBackup": MessageLookupByLibrary.simpleMessage("开始备份"),
        "storage": MessageLookupByLibrary.simpleMessage("存储空间"),
        "storageBreakupFamily": MessageLookupByLibrary.simpleMessage("家庭"),
        "storageBreakupYou": MessageLookupByLibrary.simpleMessage("您"),
        "storageInGB": m52,
        "storageLimitExceeded": MessageLookupByLibrary.simpleMessage("已超出存储限制"),
        "storageUsageInfo": m53,
        "strongStrength": MessageLookupByLibrary.simpleMessage("强"),
        "subAlreadyLinkedErrMessage": m54,
        "subWillBeCancelledOn": m55,
        "subscribe": MessageLookupByLibrary.simpleMessage("订阅"),
        "subscribeToEnableSharing":
            MessageLookupByLibrary.simpleMessage("您的订阅似乎已过期。请订阅以启用分享。"),
        "subscription": MessageLookupByLibrary.simpleMessage("订阅"),
        "success": MessageLookupByLibrary.simpleMessage("成功"),
        "successfullyArchived": MessageLookupByLibrary.simpleMessage("归档成功"),
        "successfullyHid": MessageLookupByLibrary.simpleMessage("已成功隐藏"),
        "successfullyUnarchived":
            MessageLookupByLibrary.simpleMessage("取消归档成功"),
        "successfullyUnhid": MessageLookupByLibrary.simpleMessage("已成功取消隐藏"),
        "suggestFeatures": MessageLookupByLibrary.simpleMessage("建议新功能"),
        "support": MessageLookupByLibrary.simpleMessage("支持"),
        "syncProgress": m56,
        "syncStopped": MessageLookupByLibrary.simpleMessage("同步已停止"),
        "syncing": MessageLookupByLibrary.simpleMessage("正在同步···"),
        "systemTheme": MessageLookupByLibrary.simpleMessage("系统"),
        "tapToCopy": MessageLookupByLibrary.simpleMessage("点击以复制"),
        "tapToEnterCode": MessageLookupByLibrary.simpleMessage("点击以输入代码"),
        "tempErrorContactSupportIfPersists":
            MessageLookupByLibrary.simpleMessage(
                "看起来出了点问题。 请稍后重试。 如果错误仍然存在，请联系我们的支持团队。"),
        "terminate": MessageLookupByLibrary.simpleMessage("终止"),
        "terminateSession": MessageLookupByLibrary.simpleMessage("是否终止会话？"),
        "terms": MessageLookupByLibrary.simpleMessage("使用条款"),
        "termsOfServicesTitle": MessageLookupByLibrary.simpleMessage("使用条款"),
        "thankYou": MessageLookupByLibrary.simpleMessage("非常感谢您"),
        "thankYouForSubscribing":
            MessageLookupByLibrary.simpleMessage("感谢您的订阅！"),
        "theDownloadCouldNotBeCompleted":
            MessageLookupByLibrary.simpleMessage("未能完成下载"),
        "theRecoveryKeyYouEnteredIsIncorrect":
            MessageLookupByLibrary.simpleMessage("您输入的恢复密钥不正确"),
        "theme": MessageLookupByLibrary.simpleMessage("主题"),
        "theseItemsWillBeDeletedFromYourDevice":
            MessageLookupByLibrary.simpleMessage("这些项目将从您的设备中删除。"),
        "theyAlsoGetXGb": m57,
        "theyWillBeDeletedFromAllAlbums":
            MessageLookupByLibrary.simpleMessage("他们将从所有相册中删除。"),
        "thisActionCannotBeUndone":
            MessageLookupByLibrary.simpleMessage("此操作无法撤销"),
        "thisAlbumAlreadyHDACollaborativeLink":
            MessageLookupByLibrary.simpleMessage("此相册已经有一个协作链接"),
        "thisCanBeUsedToRecoverYourAccountIfYou":
            MessageLookupByLibrary.simpleMessage("如果您丢失了双因素，这可以用来恢复您的账户"),
        "thisDevice": MessageLookupByLibrary.simpleMessage("此设备"),
        "thisEmailIsAlreadyInUse":
            MessageLookupByLibrary.simpleMessage("这个邮箱地址已经被使用"),
        "thisImageHasNoExifData":
            MessageLookupByLibrary.simpleMessage("此图像没有Exif 数据"),
        "thisIsPersonVerificationId": m58,
        "thisIsYourVerificationId":
            MessageLookupByLibrary.simpleMessage("这是您的验证 ID"),
        "thisWillLogYouOutOfTheFollowingDevice":
            MessageLookupByLibrary.simpleMessage("这将使您在以下设备中退出登录："),
        "thisWillLogYouOutOfThisDevice":
            MessageLookupByLibrary.simpleMessage("这将使您在此设备上退出登录！"),
        "time": MessageLookupByLibrary.simpleMessage("时间"),
        "toHideAPhotoOrVideo": MessageLookupByLibrary.simpleMessage("隐藏照片或视频"),
        "toResetVerifyEmail":
            MessageLookupByLibrary.simpleMessage("要重置您的密码，请先验证您的电子邮件。"),
        "todaysLogs": MessageLookupByLibrary.simpleMessage("当天日志"),
        "total": MessageLookupByLibrary.simpleMessage("总计"),
        "totalSize": MessageLookupByLibrary.simpleMessage("总大小"),
        "trash": MessageLookupByLibrary.simpleMessage("回收站"),
        "trashDaysLeft": m59,
        "tryAgain": MessageLookupByLibrary.simpleMessage("请再试一次"),
        "turnOnBackupForAutoUpload":
            MessageLookupByLibrary.simpleMessage("打开备份以自动上传添加到此设备文件夹的文件。"),
        "twitter": MessageLookupByLibrary.simpleMessage("Twitter"),
        "twoMonthsFreeOnYearlyPlans":
            MessageLookupByLibrary.simpleMessage("在年度计划上免费获得 2 个月"),
        "twofactor": MessageLookupByLibrary.simpleMessage("两因素认证"),
        "twofactorAuthenticationHasBeenDisabled":
            MessageLookupByLibrary.simpleMessage("双因素认证已被禁用"),
        "twofactorAuthenticationPageTitle":
            MessageLookupByLibrary.simpleMessage("双因素认证"),
        "twofactorAuthenticationSuccessfullyReset":
            MessageLookupByLibrary.simpleMessage("成功重置双因素认证"),
        "twofactorSetup": MessageLookupByLibrary.simpleMessage("双因素认证设置"),
        "unarchive": MessageLookupByLibrary.simpleMessage("取消存档"),
        "unarchiveAlbum": MessageLookupByLibrary.simpleMessage("取消存档相册"),
        "unarchiving": MessageLookupByLibrary.simpleMessage("正在取消归档..."),
        "uncategorized": MessageLookupByLibrary.simpleMessage("未分类的"),
        "unhide": MessageLookupByLibrary.simpleMessage("取消隐藏"),
        "unhideToAlbum": MessageLookupByLibrary.simpleMessage("取消隐藏到相册"),
        "unhiding": MessageLookupByLibrary.simpleMessage("正在取消隐藏..."),
        "unhidingFilesToAlbum":
            MessageLookupByLibrary.simpleMessage("正在取消隐藏文件到相册"),
        "unlock": MessageLookupByLibrary.simpleMessage("解锁"),
        "unpinAlbum": MessageLookupByLibrary.simpleMessage("取消置顶相册"),
        "unselectAll": MessageLookupByLibrary.simpleMessage("取消全部选择"),
        "update": MessageLookupByLibrary.simpleMessage("更新"),
        "updateAvailable": MessageLookupByLibrary.simpleMessage("有可用的更新"),
        "updatingFolderSelection":
            MessageLookupByLibrary.simpleMessage("正在更新文件夹选择..."),
        "upgrade": MessageLookupByLibrary.simpleMessage("升级"),
        "uploadingFilesToAlbum":
            MessageLookupByLibrary.simpleMessage("正在将文件上传到相册..."),
        "upto50OffUntil4thDec":
            MessageLookupByLibrary.simpleMessage("最高五折优惠，直至12月4日。"),
        "usableReferralStorageInfo": MessageLookupByLibrary.simpleMessage(
            "可用存储空间受您当前计划的限制。 当您升级您的计划时，超出要求的存储空间将自动变为可用。"),
        "usePublicLinksForPeopleNotOnEnte":
            MessageLookupByLibrary.simpleMessage("为不在ente 上的人使用公共链接"),
        "useRecoveryKey": MessageLookupByLibrary.simpleMessage("使用恢复密钥"),
        "useSelectedPhoto": MessageLookupByLibrary.simpleMessage("使用所选照片"),
        "usedSpace": MessageLookupByLibrary.simpleMessage("已用空间"),
        "validTill": m66,
        "verificationFailedPleaseTryAgain":
            MessageLookupByLibrary.simpleMessage("验证失败，请重试"),
        "verificationId": MessageLookupByLibrary.simpleMessage("验证 ID"),
        "verify": MessageLookupByLibrary.simpleMessage("验证"),
        "verifyEmail": MessageLookupByLibrary.simpleMessage("验证电子邮件"),
        "verifyEmailID": m60,
        "verifyIDLabel": MessageLookupByLibrary.simpleMessage("验证"),
        "verifyPassword": MessageLookupByLibrary.simpleMessage("验证密码"),
        "verifying": MessageLookupByLibrary.simpleMessage("正在验证..."),
        "verifyingRecoveryKey":
            MessageLookupByLibrary.simpleMessage("正在验证恢复密钥..."),
        "videoSmallCase": MessageLookupByLibrary.simpleMessage("视频"),
        "videos": MessageLookupByLibrary.simpleMessage("视频"),
        "viewActiveSessions": MessageLookupByLibrary.simpleMessage("查看活动会话"),
        "viewAddOnButton": MessageLookupByLibrary.simpleMessage("查看附加组件"),
        "viewAll": MessageLookupByLibrary.simpleMessage("查看全部"),
        "viewAllExifData": MessageLookupByLibrary.simpleMessage("查看所有 EXIF 数据"),
        "viewLogs": MessageLookupByLibrary.simpleMessage("查看日志"),
        "viewRecoveryKey": MessageLookupByLibrary.simpleMessage("查看恢复密钥"),
        "viewer": MessageLookupByLibrary.simpleMessage("查看者"),
        "visitWebToManage":
            MessageLookupByLibrary.simpleMessage("请访问 web.ente.io 来管理您的订阅"),
        "weAreOpenSource": MessageLookupByLibrary.simpleMessage("我们是开源的 ！"),
        "weDontSupportEditingPhotosAndAlbumsThatYouDont":
            MessageLookupByLibrary.simpleMessage("我们不支持编辑您尚未拥有的照片和相册"),
        "weHaveSendEmailTo": m61,
        "weakStrength": MessageLookupByLibrary.simpleMessage("弱"),
        "welcomeBack": MessageLookupByLibrary.simpleMessage("欢迎回来！"),
        "yearly": MessageLookupByLibrary.simpleMessage("每年"),
        "yearsAgo": m62,
        "yes": MessageLookupByLibrary.simpleMessage("是"),
        "yesCancel": MessageLookupByLibrary.simpleMessage("是的，取消"),
        "yesConvertToViewer": MessageLookupByLibrary.simpleMessage("是的，转换为查看者"),
        "yesDelete": MessageLookupByLibrary.simpleMessage("是的, 删除"),
        "yesDiscardChanges": MessageLookupByLibrary.simpleMessage("是的，放弃更改"),
        "yesLogout": MessageLookupByLibrary.simpleMessage("是的，退出登陆"),
        "yesRemove": MessageLookupByLibrary.simpleMessage("是，移除"),
        "yesRenew": MessageLookupByLibrary.simpleMessage("是的，续费"),
        "you": MessageLookupByLibrary.simpleMessage("您"),
        "youAreOnAFamilyPlan":
            MessageLookupByLibrary.simpleMessage("你在一个家庭计划中！"),
        "youAreOnTheLatestVersion":
            MessageLookupByLibrary.simpleMessage("当前为最新版本"),
        "youCanAtMaxDoubleYourStorage":
            MessageLookupByLibrary.simpleMessage("* 您最多可以将您的存储空间增加一倍"),
        "youCanManageYourLinksInTheShareTab":
            MessageLookupByLibrary.simpleMessage("您可以在分享选项卡中管理您的链接。"),
        "youCanTrySearchingForADifferentQuery":
            MessageLookupByLibrary.simpleMessage("您可以尝试搜索不同的查询。"),
        "youCannotDowngradeToThisPlan":
            MessageLookupByLibrary.simpleMessage("您不能降级到此计划"),
        "youCannotShareWithYourself":
            MessageLookupByLibrary.simpleMessage("莫开玩笑，您不能与自己分享"),
        "youDontHaveAnyArchivedItems":
            MessageLookupByLibrary.simpleMessage("您没有任何存档的项目。"),
        "youHaveSuccessfullyFreedUp": m63,
        "yourAccountHasBeenDeleted":
            MessageLookupByLibrary.simpleMessage("您的账户已删除"),
        "yourMap": MessageLookupByLibrary.simpleMessage("您的地图"),
        "yourPlanWasSuccessfullyDowngraded":
            MessageLookupByLibrary.simpleMessage("您的计划已成功降级"),
        "yourPlanWasSuccessfullyUpgraded":
            MessageLookupByLibrary.simpleMessage("您的计划已成功升级"),
        "yourPurchaseWasSuccessful":
            MessageLookupByLibrary.simpleMessage("您购买成功！"),
        "yourStorageDetailsCouldNotBeFetched":
            MessageLookupByLibrary.simpleMessage("无法获取您的存储详情"),
        "yourSubscriptionHasExpired":
            MessageLookupByLibrary.simpleMessage("您的订阅已过期"),
        "yourSubscriptionWasUpdatedSuccessfully":
            MessageLookupByLibrary.simpleMessage("您的订阅已成功更新"),
        "yourVerificationCodeHasExpired":
            MessageLookupByLibrary.simpleMessage("您的验证码已过期"),
        "youveNoDuplicateFilesThatCanBeCleared":
            MessageLookupByLibrary.simpleMessage("您没有可以被清除的重复文件"),
        "youveNoFilesInThisAlbumThatCanBeDeleted":
            MessageLookupByLibrary.simpleMessage("您在此相册中没有可以删除的文件"),
        "zoomOutToSeePhotos": MessageLookupByLibrary.simpleMessage("缩小以查看照片")
      };
}<|MERGE_RESOLUTION|>--- conflicted
+++ resolved
@@ -127,11 +127,7 @@
 
   static String m41(endDate) => "在 ${endDate} 前续费";
 
-<<<<<<< HEAD
-  static String m65(count) =>
-=======
   static String m64(count) =>
->>>>>>> ee340b1d
       "${Intl.plural(count, other: '已找到 ${count} 个结果')}";
 
   static String m42(count) => "已选择 ${count} 个";
@@ -177,7 +173,7 @@
   static String m59(count) =>
       "${Intl.plural(count, zero: '', one: '1天', other: '${count} 天')}";
 
-  static String m66(endDate) => "有效期至 ${endDate}";
+  static String m65(endDate) => "有效期至 ${endDate}";
 
   static String m60(email) => "验证 ${email}";
 
@@ -948,11 +944,7 @@
             MessageLookupByLibrary.simpleMessage("在照片的一定半径内拍摄的几组照片"),
         "searchPeopleEmptySection":
             MessageLookupByLibrary.simpleMessage("邀请他人，您将在此看到他们分享的所有照片"),
-<<<<<<< HEAD
-        "searchResultCount": m65,
-=======
         "searchResultCount": m64,
->>>>>>> ee340b1d
         "security": MessageLookupByLibrary.simpleMessage("安全"),
         "selectAlbum": MessageLookupByLibrary.simpleMessage("选择相册"),
         "selectAll": MessageLookupByLibrary.simpleMessage("全选"),
@@ -1163,7 +1155,7 @@
         "useRecoveryKey": MessageLookupByLibrary.simpleMessage("使用恢复密钥"),
         "useSelectedPhoto": MessageLookupByLibrary.simpleMessage("使用所选照片"),
         "usedSpace": MessageLookupByLibrary.simpleMessage("已用空间"),
-        "validTill": m66,
+        "validTill": m65,
         "verificationFailedPleaseTryAgain":
             MessageLookupByLibrary.simpleMessage("验证失败，请重试"),
         "verificationId": MessageLookupByLibrary.simpleMessage("验证 ID"),
