--- conflicted
+++ resolved
@@ -27,26 +27,11 @@
   final io.File sourceFile;
   final Uint8List thumbnail;
   final bool isDeleted;
-<<<<<<< HEAD
-  // presents the hash for the original video or image file.
-  // for livePhotos, fileHash represents the image hash value
-  final String fileHash;
-  final String liveVideoHash;
-  final String zipHash;
-=======
   final FileHashData hashData;
->>>>>>> 70851209
 
   MediaUploadData(
     this.sourceFile,
     this.thumbnail,
-<<<<<<< HEAD
-    this.isDeleted, {
-    this.fileHash,
-    this.liveVideoHash,
-    this.zipHash,
-  });
-=======
     this.isDeleted,
     this.hashData,
   );
@@ -61,7 +46,6 @@
   String zipHash;
 
   FileHashData(this.fileHash, {this.zipHash});
->>>>>>> 70851209
 }
 
 Future<MediaUploadData> getUploadDataFromEnteFile(ente.File file) async {
@@ -76,11 +60,7 @@
   io.File sourceFile;
   Uint8List thumbnailData;
   bool isDeleted;
-<<<<<<< HEAD
-  String fileHash, livePhotoVideoHash, zipHash;
-=======
   String fileHash, zipHash;
->>>>>>> 70851209
 
   // The timeouts are to safeguard against https://github.com/CaiJingLong/flutter_photo_manager/issues/467
   final asset = await file
@@ -123,14 +103,10 @@
       _logger.severe(errMsg);
       throw InvalidFileUploadState(errMsg);
     }
-<<<<<<< HEAD
-    livePhotoVideoHash = Sodium.bin2base64(await CryptoUtil.getHash(videoUrl));
-=======
     final String livePhotoVideoHash =
         Sodium.bin2base64(await CryptoUtil.getHash(videoUrl));
     // imgHash:vidHash
     fileHash = '$fileHash$kLivePhotoHashSeparator$livePhotoVideoHash';
->>>>>>> 70851209
     final tempPath = Configuration.instance.getTempDirectory();
     // .elp -> ente live photo
     final livePhotoPath = tempPath + file.generatedID.toString() + ".elp";
@@ -171,13 +147,7 @@
     sourceFile,
     thumbnailData,
     isDeleted,
-<<<<<<< HEAD
-    fileHash: fileHash,
-    liveVideoHash: livePhotoVideoHash,
-    zipHash: zipHash,
-=======
     FileHashData(fileHash, zipHash: zipHash),
->>>>>>> 70851209
   );
 }
 
