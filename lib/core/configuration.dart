--- conflicted
+++ resolved
@@ -2,7 +2,6 @@
 import 'dart:io' as io;
 import 'dart:typed_data';
 
-import 'package:flutter/foundation.dart';
 import 'package:flutter_secure_storage/flutter_secure_storage.dart';
 import 'package:flutter_sodium/flutter_sodium.dart';
 import 'package:logging/logging.dart';
@@ -269,14 +268,7 @@
   }
 
   String getHttpEndpoint() {
-<<<<<<< HEAD
-    if (kDebugMode) {
-      return "http://192.168.1.123:8080";
-    }
-    return "https://api.ente.io";
-=======
     return endpoint;
->>>>>>> 7826eb1f
   }
 
   String getToken() {
